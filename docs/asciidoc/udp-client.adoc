--- conflicted
+++ resolved
@@ -173,36 +173,7 @@
 include::wire-logger.adoc[]
 
 [[client-udp-connection-configurations-event-loop-group]]
-<<<<<<< HEAD
-=== Event Loop Group
-
-By default, the UDP client uses "`Event Loop Group,`" where the number of the worker threads equals the number of
-processors available to the runtime on initialization (but with a minimum value of 4). When you need a different configuration,
-you can use one of the {javadoc}/reactor/netty5/resources/LoopResources.html[`LoopResources`]`#create`
-methods.
-
-The following listing shows the default configuration for the "`Event Loop Group`":
-
-====
-[source,java,indent=0]
-.{sourcedir}/reactor/netty5/ReactorNetty.java
-----
-include::{sourcedir}/reactor/netty5/ReactorNetty.java[lines=85..119]
-----
-====
-
-If you need changes to the these settings, you can apply the following configuration:
-
-====
-[source,java,indent=0]
-.{examplesdir}/eventloop/Application.java
-----
-include::{examplesdir}/eventloop/Application.java[lines=18..38]
-----
-====
-=======
 include::eventloop.adoc[]
->>>>>>> e27921ec
 
 == Metrics
 The UDP client supports built-in integration with https://micrometer.io/[`Micrometer`].
