/*
 * Copyright (c) 2011-2025 VMware, Inc. or its affiliates, All Rights Reserved.
 *
 * Licensed under the Apache License, Version 2.0 (the "License");
 * you may not use this file except in compliance with the License.
 * You may obtain a copy of the License at
 *
 *   https://www.apache.org/licenses/LICENSE-2.0
 *
 * Unless required by applicable law or agreed to in writing, software
 * distributed under the License is distributed on an "AS IS" BASIS,
 * WITHOUT WARRANTIES OR CONDITIONS OF ANY KIND, either express or implied.
 * See the License for the specific language governing permissions and
 * limitations under the License.
 */
package reactor.netty.http.client;

import java.io.IOException;
import java.lang.ref.WeakReference;
import java.lang.reflect.Field;
import java.net.InetSocketAddress;
import java.net.SocketAddress;
import java.net.URI;
import java.net.URISyntaxException;
import java.nio.ByteBuffer;
import java.nio.channels.ServerSocketChannel;
import java.nio.channels.SocketChannel;
import java.nio.charset.Charset;
import java.nio.charset.StandardCharsets;
import java.nio.file.Files;
import java.nio.file.Path;
import java.nio.file.Paths;
import java.nio.file.StandardOpenOption;
import java.security.cert.CertificateException;
import java.time.Duration;
import java.util.ArrayList;
import java.util.Arrays;
import java.util.Collections;
import java.util.List;
import java.util.Objects;
import java.util.Set;
import java.util.concurrent.ConcurrentHashMap;
import java.util.concurrent.ConcurrentSkipListSet;
import java.util.concurrent.CopyOnWriteArrayList;
import java.util.concurrent.CountDownLatch;
import java.util.concurrent.ExecutionException;
import java.util.concurrent.ExecutorService;
import java.util.concurrent.Executors;
import java.util.concurrent.Future;
import java.util.concurrent.ThreadLocalRandom;
import java.util.concurrent.TimeUnit;
import java.util.concurrent.TimeoutException;
import java.util.concurrent.atomic.AtomicBoolean;
import java.util.concurrent.atomic.AtomicInteger;
import java.util.concurrent.atomic.AtomicLong;
import java.util.concurrent.atomic.AtomicReference;
import java.util.function.BiFunction;
import java.util.function.Consumer;
import java.util.function.Function;
import java.util.stream.Collectors;
import javax.net.ssl.SSLException;

import io.netty.buffer.ByteBuf;
import io.netty.buffer.ByteBufAllocator;
import io.netty.buffer.Unpooled;
import io.netty.channel.Channel;
import io.netty.channel.ChannelHandler;
import io.netty.channel.ChannelHandlerAdapter;
import io.netty.channel.ChannelId;
import io.netty.channel.EventLoopGroup;
import io.netty.channel.group.ChannelGroup;
import io.netty.channel.group.DefaultChannelGroup;
import io.netty.channel.nio.NioEventLoopGroup;
import io.netty.channel.unix.DomainSocketAddress;
import io.netty.handler.codec.compression.Brotli;
import io.netty.handler.codec.http.DefaultFullHttpResponse;
import io.netty.handler.codec.http.DefaultHttpContent;
import io.netty.handler.codec.http.HttpClientCodec;
import io.netty.handler.codec.http.HttpContent;
import io.netty.handler.codec.http.HttpContentDecompressor;
import io.netty.handler.codec.http.HttpHeaderNames;
import io.netty.handler.codec.http.HttpHeaderValues;
import io.netty.handler.codec.http.HttpHeaders;
import io.netty.handler.codec.http.HttpMethod;
import io.netty.handler.codec.http.HttpObjectDecoder;
import io.netty.handler.codec.http.HttpResponseEncoder;
import io.netty.handler.codec.http.HttpResponseStatus;
import io.netty.handler.codec.http.HttpVersion;
import io.netty.handler.codec.http.LastHttpContent;
import io.netty.handler.codec.http.cookie.Cookie;
import io.netty.handler.logging.LogLevel;
import io.netty.handler.ssl.SslContext;
import io.netty.handler.ssl.SslContextBuilder;
import io.netty.handler.ssl.util.InsecureTrustManagerFactory;
import io.netty.handler.ssl.util.SelfSignedCertificate;
import io.netty.handler.timeout.ReadTimeoutHandler;
import io.netty.resolver.AddressResolverGroup;
import io.netty.resolver.dns.DnsAddressResolverGroup;
import io.netty.util.CharsetUtil;
import io.netty.util.concurrent.DefaultEventExecutor;
import io.netty.util.concurrent.EventExecutor;
import org.junit.jupiter.api.AfterAll;
import org.junit.jupiter.api.BeforeAll;
import org.junit.jupiter.api.Disabled;
import org.junit.jupiter.api.Test;
import org.junit.jupiter.params.ParameterizedTest;
import org.junit.jupiter.params.provider.MethodSource;
import org.junit.jupiter.params.provider.ValueSource;
import org.reactivestreams.Publisher;
import org.reactivestreams.Subscriber;

import reactor.core.publisher.Flux;
import reactor.core.publisher.FluxSink;
import reactor.core.publisher.Mono;
import reactor.core.publisher.Sinks;
import reactor.netty.BaseHttpTest;
import reactor.netty.ByteBufFlux;
import reactor.netty.ByteBufMono;
import reactor.netty.CancelReceiverHandlerTest;
import reactor.netty.Connection;
import reactor.netty.ConnectionObserver;
import reactor.netty.FutureMono;
import reactor.netty.LogTracker;
import reactor.netty.NettyPipeline;
import reactor.netty.SocketUtils;
import reactor.netty.channel.ChannelOperations;
import reactor.netty.http.Http11SslContextSpec;
import reactor.netty.http.Http2SslContextSpec;
import reactor.netty.http.HttpProtocol;
import reactor.netty.http.HttpResources;
import reactor.netty.http.server.HttpServer;
import reactor.netty.resources.ConnectionPoolMetrics;
import reactor.netty.resources.ConnectionProvider;
import reactor.netty.resources.LoopResources;
import reactor.netty.tcp.SslProvider;
import reactor.netty.tcp.TcpClient;
import reactor.netty.tcp.TcpServer;
import reactor.netty.transport.ClientTransport;
import reactor.netty.transport.TransportConfig;
import reactor.test.StepVerifier;
import reactor.util.Logger;
import reactor.util.Loggers;
import reactor.util.annotation.Nullable;
import reactor.util.concurrent.Queues;
import reactor.util.context.Context;
import reactor.util.function.Tuple2;
import reactor.util.function.Tuples;

import static io.netty.handler.codec.http.HttpHeaderNames.ACCEPT_ENCODING;
import static io.netty.handler.codec.http.HttpHeaderValues.BR;
import static io.netty.handler.codec.http.HttpHeaderValues.GZIP;
import static org.assertj.core.api.Assertions.assertThat;
import static org.assertj.core.api.Assertions.assertThatExceptionOfType;
import static org.assertj.core.api.Assertions.assertThatIllegalArgumentException;
import static org.assertj.core.api.Assumptions.assumeThat;

/**
 * This test class verifies {@link HttpClient}.
 *
 * @author Stephane Maldini
 * @since 0.6
 */
class HttpClientTest extends BaseHttpTest {

	static final Logger log = Loggers.getLogger(HttpClientTest.class);

	static SelfSignedCertificate ssc;
	static final EventExecutor executor = new DefaultEventExecutor();

	@BeforeAll
	static void createSelfSignedCertificate() throws CertificateException {
		ssc = new SelfSignedCertificate();
	}

	@AfterAll
	static void cleanup() throws ExecutionException, InterruptedException, TimeoutException {
		executor.shutdownGracefully()
		        .get(30, TimeUnit.SECONDS);
	}

	@Test
	void abort() {
		disposableServer =
				TcpServer.create()
				         .port(0)
				         .handle((in, out) ->
				                 in.receive()
				                   .take(1)
				                   .thenMany(Flux.defer(() ->
				                           out.withConnection(c ->
				                                   c.addHandlerFirst(new HttpResponseEncoder()))
				                              .sendObject(new DefaultFullHttpResponse(HttpVersion.HTTP_1_1,
				                                                                      HttpResponseStatus.ACCEPTED))
				                              .then(Mono.delay(Duration.ofSeconds(2)).then()))))
				         .wiretap(true)
				         .bindNow();

		ConnectionProvider pool = ConnectionProvider.create("abort", 1);

		HttpClient client = createHttpClientForContextWithPort(pool);

		client.get()
		      .uri("/")
		      .responseSingle((r, buf) -> Mono.just(r.status().code()))
		      .log()
		      .block(Duration.ofSeconds(30));

		client.get()
		      .uri("/")
		      .responseContent()
		      .log()
		      .blockLast(Duration.ofSeconds(30));

		client.get()
		      .uri("/")
		      .responseContent()
		      .log()
		      .blockLast(Duration.ofSeconds(30));

		pool.dispose();
	}

	/** This ensures that non-default values for the HTTP request line are visible for parsing. */
	@Test
	void postVisibleToOnRequest() {
		disposableServer =
				createServer()
				          .route(r -> r.post("/foo", (in, out) -> out.sendString(Flux.just("bar"))))
				          .bindNow();

		final AtomicReference<HttpMethod> method = new AtomicReference<>();
		final AtomicReference<String> path = new AtomicReference<>();

		final HttpClientResponse response =
				createHttpClientForContextWithPort()
				        .doOnRequest((req, con) -> {
				            method.set(req.method());
				            path.set(req.path());
				        })
				        .post()
				        .uri("/foo")
				        .send(ByteBufFlux.fromString(Mono.just("bar")))
				        .response()
				        .block(Duration.ofSeconds(30));

		assertThat(response).isNotNull();
		assertThat(response.status()).isEqualTo(HttpResponseStatus.OK);
		assertThat(method.get()).isEqualTo(HttpMethod.POST);
		// req.path() returns the decoded path, without a leading "/"
		assertThat(path.get()).isEqualTo("foo");
	}

	@Test
	void userIssue() throws Exception {
		final ConnectionProvider pool = ConnectionProvider.create("userIssue", 1);
		CountDownLatch latch = new CountDownLatch(3);
		Set<String> localAddresses = ConcurrentHashMap.newKeySet();
		disposableServer =
				createServer()
				          .route(r -> r.post("/",
				                  (req, resp) -> req.receive()
				                                    .asString()
				                                    .flatMap(data -> {
				                                        latch.countDown();
				                                        return resp.status(200)
				                                                   .send();
				                                    })))
				          .bindNow();

		final HttpClient client = createHttpClientForContextWithAddress(pool);

		Flux.just("1", "2", "3")
		    .concatMap(data ->
		            client.doOnResponse((res, conn) ->
		                    localAddresses.add(conn.channel()
		                                           .localAddress()
		                                           .toString()))
		                  .post()
		                  .uri("/")
		                  .send(ByteBufFlux.fromString(Flux.just(data)))
		                  .responseContent())
		    .subscribe();


		latch.await();
		pool.dispose();
		System.out.println("Local Addresses used: " + localAddresses);
	}

	@Test
	void testClientReuseIssue405() {
		disposableServer =
				createServer()
				          .handle((in, out) -> out.sendString(Flux.just("hello")))
				          .bindNow();

		ConnectionProvider pool = ConnectionProvider.create("testClientReuseIssue405", 1);
		HttpClient httpClient = createHttpClientForContextWithPort(pool);

		Mono<String> mono1 =
				httpClient.get()
				          .responseSingle((r, buf) -> buf.asString())
				          .log("mono1");

		Mono<String> mono2 =
				httpClient.get()
				          .responseSingle((r, buf) -> buf.asString())
				          .log("mono1");

		StepVerifier.create(Flux.zip(mono1, mono2))
		            .expectNext(Tuples.of("hello", "hello"))
		            .expectComplete()
		            .verify(Duration.ofSeconds(20));

		pool.dispose();
	}

	@Test
	//https://github.com/reactor/reactor-pool/issues/82
	void testConnectionRefusedConcurrentRequests() {
		ConnectionProvider provider = ConnectionProvider.create("testConnectionRefusedConcurrentRequests", 1);

		HttpClient httpClient = createClient(provider, 8282);

		Mono<String> mono1 =
				httpClient.get()
				          .responseSingle((r, buf) -> buf.asString())
				          .log("mono1");

		Mono<String> mono2 =
				httpClient.get()
				          .responseSingle((r, buf) -> buf.asString())
				          .log("mono2");

		StepVerifier.create(Flux.just(mono1.onErrorResume(e -> Mono.empty()), mono2)
		                        .flatMap(Function.identity()))
		            .expectError()
		            .verify(Duration.ofSeconds(5));

		provider.disposeLater()
		        .block(Duration.ofSeconds(5));
	}

	@Test
	void backpressured() throws Exception {
		Path resource = Paths.get(getClass().getResource("/public").toURI());
		disposableServer = createServer()
		                             .route(routes -> routes.directory("/test", resource))
		                             .bindNow();

		ByteBufFlux remote =
				createHttpClientForContextWithPort()
				        .get()
				        .uri("/test/test.css")
				        .responseContent();

		Mono<String> page = remote.asString()
		                          .limitRate(1)
		                          .reduce(String::concat);

		Mono<String> cancelledPage = remote.asString()
		                                   .take(5)
		                                   .limitRate(1)
		                                   .reduce(String::concat);

		page.block(Duration.ofSeconds(30));
		cancelledPage.block(Duration.ofSeconds(30));
		page.block(Duration.ofSeconds(30));
	}

	@Test
	void serverInfiniteClientClose() throws Exception {
		CountDownLatch latch = new CountDownLatch(1);
		disposableServer =
				createServer()
				          .handle((req, resp) -> {
				              req.withConnection(cn -> cn.onDispose(latch::countDown));

				                  return Flux.interval(Duration.ofSeconds(1))
				                             .flatMap(d -> resp.sendObject(Unpooled.EMPTY_BUFFER));
				          })
				          .bindNow();

		createHttpClientForContextWithPort()
		        .get()
		        .uri("/")
		        .response()
		        .block(Duration.ofSeconds(5));

		latch.await();
	}

	@Test
	void simpleTestHttps() {
		StepVerifier.create(HttpClient.create()
		                              .wiretap(true)
		                              .get()
		                              .uri("https://example.com")
		                              .response((r, buf) -> Mono.just(r.status().code())))
		            .expectNextMatches(status -> status >= 200 && status < 400)
		            .expectComplete()
		            .verify(Duration.ofSeconds(5));

		StepVerifier.create(HttpClient.create()
		                              .wiretap(true)
		                              .get()
		                              .uri("https://example.com")
		                              .response((r, buf) -> Mono.just(r.status().code())))
		            .expectNextMatches(status -> status >= 200 && status < 400)
		            .expectComplete()
		            .verify(Duration.ofSeconds(5));
	}

	@Test
	void prematureCancel() {
		Sinks.Many<Void> signal = Sinks.unsafe().many().unicast().onBackpressureError();
		disposableServer =
				TcpServer.create()
				         .host("localhost")
				         .port(0)
				         .handle((in, out) -> {
				             signal.tryEmitComplete().orThrow();
				             return out.withConnection(c -> c.addHandlerFirst(new HttpResponseEncoder()))
				                       .sendObject(Mono.delay(Duration.ofSeconds(2))
				                                       .map(t -> new DefaultFullHttpResponse(HttpVersion.HTTP_1_1,
				                                                                             HttpResponseStatus.PROCESSING)))
				                       .neverComplete();
				         })
				         .wiretap(true)
				         .bindNow(Duration.ofSeconds(30));

		StepVerifier.create(
				createHttpClientForContextWithAddress()
				        .get()
				        .uri("/")
				        .responseContent()
				        .timeout(signal.asFlux()))
				    .expectError(TimeoutException.class)
				    .verify(Duration.ofSeconds(5));
	}

	@Test
	void gzip() {
		String content = "HELLO WORLD";

		disposableServer =
				createServer()
				          .compress(true)
				          .handle((req, res) -> res.sendString(Mono.just(content)))
				          .bindNow();

		//verify gzip is negotiated (when no decoder)
		StepVerifier.create(
				createHttpClientForContextWithPort()
				        .headers(h -> h.add("Accept-Encoding", "gzip")
				                       .add("Accept-Encoding", "deflate"))
				        .followRedirect(true)
				        .get()
				        .response((r, buf) -> buf.aggregate()
				                                 .asString()
				                                 .zipWith(Mono.just(r.responseHeaders()
				                                                     .get("Content-Encoding", "")))
				                                 .zipWith(Mono.just(r))))
				    .expectNextMatches(tuple -> {
				            String content1 = tuple.getT1().getT1();
				            return !content1.equals(content)
				                   && "gzip".equals(tuple.getT1().getT2());
				    })
				    .expectComplete()
				    .verify(Duration.ofSeconds(30));

		//verify decoder does its job and removes the header
		StepVerifier.create(
				createHttpClientForContextWithPort()
				        .followRedirect(true)
				        .headers(h -> h.add("Accept-Encoding", "gzip")
				                       .add("Accept-Encoding", "deflate"))
				        .doOnRequest((req, conn) ->
				                conn.addHandlerFirst("gzipDecompressor", new HttpContentDecompressor()))
				        .get()
				        .response((r, buf) -> buf.aggregate()
				                                 .asString()
				                                 .zipWith(Mono.just(r.responseHeaders()
				                                                     .get("Content-Encoding", "")))
				                                 .zipWith(Mono.just(r))))
				    .expectNextMatches(tuple -> {
				            String content1 = tuple.getT1().getT1();
				            return content1.equals(content)
				                   && "".equals(tuple.getT1().getT2());
				    })
				    .expectComplete()
				    .verify(Duration.ofSeconds(30));
	}

	@Test
	void brotliEnabled() {
		doTestBrotli(true);
	}

	@Test
	void brotliDisabled() {
		doTestBrotli(false);
	}

	private void doTestBrotli(boolean brotliEnabled) {
		assumeThat(Brotli.isAvailable()).isTrue();

		disposableServer =
				createServer()
				        .compress(true)
				        .handle((req, res) -> res.sendString(Mono.just(req.requestHeaders().get(ACCEPT_ENCODING, "no brotli"))))
				        .bindNow();

		String expectedResponse = brotliEnabled ? "br" : "no brotli";
		createHttpClientForContextWithPort()
		        .compress(brotliEnabled)
		        .headersWhen(h -> brotliEnabled ? Mono.just(h.set(ACCEPT_ENCODING, BR)) : Mono.just(h))
		        .get()
		        .uri("/")
		        .responseSingle((r, buf) -> buf.asString().zipWith(Mono.just(r.status().code())))
		        .as(StepVerifier::create)
		        .expectNextMatches(tuple -> expectedResponse.equals(tuple.getT1()) && (tuple.getT2() == 200))
		        .expectComplete()
		        .verify(Duration.ofSeconds(5));
	}

	@Test
	void gzipEnabled() {
		doTestGzip(true);
	}

	@Test
	void gzipDisabled() {
		doTestGzip(false);
	}

	private void doTestGzip(boolean gzipEnabled) {
		disposableServer =
				createServer()
				          .handle((req, res) -> res.sendString(Mono.just(req.requestHeaders().get(ACCEPT_ENCODING, "no gzip"))))
				          .bindNow();

		String expectedResponse = gzipEnabled ? "gzip" : "no gzip";
		HttpClient client =
				createHttpClientForContextWithPort()
				        .compress(gzipEnabled)
				        .headersWhen(h -> gzipEnabled ? Mono.just(h.set(ACCEPT_ENCODING, GZIP)) : Mono.just(h));

		StepVerifier.create(client.get()
		                          .uri("/")
		                          .response((r, buf) -> buf.asString()
		                                                   .elementAt(0)
		                                                   .zipWith(Mono.just(r))))
		            .expectNextMatches(tuple -> expectedResponse.equals(tuple.getT1()))
		            .expectComplete()
		            .verify(Duration.ofSeconds(30));
	}

	@Test
	void testUserAgent() {
		disposableServer =
				createServer()
				          .handle((req, resp) -> {
				                  assertThat(req.requestHeaders()
				                                .contains(HttpHeaderNames.USER_AGENT) &&
				                                   req.requestHeaders()
				                                      .get(HttpHeaderNames.USER_AGENT)
				                                      .equals(HttpClient.USER_AGENT))
				                      .as("" + req.requestHeaders()
				                                  .get(HttpHeaderNames.USER_AGENT))
				                      .isTrue();

				                  return req.receive().then();
				          })
				          .bindNow();

		createHttpClientForContextWithPort()
		        .get()
		        .uri("/")
		        .responseContent()
		        .blockLast(Duration.ofSeconds(5));
	}

	@Test
	void gettingOptionsDuplicates() {
		HttpClient client1 = HttpClient.create();
		HttpClient client2 = client1.host("example.com")
		                            .wiretap(true)
		                            .port(123)
		                            .compress(true);
		assertThat(client2)
				.isNotSameAs(client1)
				.isNotSameAs(((HttpClientConnect) client2).duplicate());
	}

	@Test
	@Disabled
	void sslExchangeRelativeGet() throws SSLException {
		SslContext sslServer = SslContextBuilder.forServer(ssc.certificate(), ssc.privateKey())
		                                        .build();
		SslContext sslClient = SslContextBuilder.forClient()
		                                        .trustManager(InsecureTrustManagerFactory.INSTANCE)
		                                        .build();

		disposableServer =
				createServer()
				          .secure(ssl -> ssl.sslContext(sslServer))
				          .handle((req, resp) -> resp.sendString(Flux.just("hello ", req.uri())))
				          .bindNow();


		String responseString =
				createHttpClientForContextWithAddress()
				          .secure(ssl -> ssl.sslContext(sslClient))
				          .get()
				          .uri("/foo")
				          .responseSingle((res, buf) -> buf.asString(CharsetUtil.UTF_8))
				          .block(Duration.ofMillis(200));

		assertThat(responseString).isEqualTo("hello /foo");
	}

	@ParameterizedTest
	@ValueSource(booleans = {true, false})
	void testMaxConnectionPools(boolean withMaxConnectionPools) throws Exception {
		ConnectionProvider connectionProvider = withMaxConnectionPools ?
				ConnectionProvider.builder("max-connection-pools").maxConnectionPools(1).build() :
				ConnectionProvider.builder("max-connection-pools").build();

		String msg = "Connection pool creation limit exceeded: 2 pools created, maximum expected is 1";
		String loggerName = "reactor.netty.resources.PooledConnectionProvider";
		int count = withMaxConnectionPools ? 1 : 0;
		try (LogTracker logTracker = new LogTracker(loggerName, count, msg)) {
			SslContext sslServer = SslContextBuilder.forServer(ssc.certificate(), ssc.privateKey()).build();

			disposableServer =
					createServer().secure(ssl -> ssl.sslContext(sslServer))
					              .handle((req, resp) -> resp.sendString(Flux.just("hello ", req.uri())))
					              .bindNow();

			Flux.range(1, 2)
			    .flatMap(i ->
			            createClient(connectionProvider, disposableServer::address)
			                    .secure(ssl -> ssl.sslContext(createClientSslContext()))
			                    .get()
			                    .uri("/foo")
			                    .responseContent()
			                    .aggregate()
			                    .asString())
			    .as(StepVerifier::create)
			    .thenConsumeWhile(s -> true)
			    .expectComplete()
			    .verify(Duration.ofSeconds(5));

			assertThat(logTracker.latch.await(5, TimeUnit.SECONDS)).isTrue();
			assertThat(logTracker.actualMessages).hasSize(count);
		}
		finally {
			connectionProvider.dispose();
		}
	}

	@ParameterizedTest
	@ValueSource(ints = {0, -2})
	void testInvalidMaxConnectionPoolsSetting(int maxConnectionPools) {
		assertThatIllegalArgumentException()
				.isThrownBy(() -> ConnectionProvider.builder("max-connection-pools").maxConnectionPools(maxConnectionPools));
	}

	private static SslContext createClientSslContext() {
		try {
			return SslContextBuilder.forClient().trustManager(InsecureTrustManagerFactory.INSTANCE).build();
		}
		catch (SSLException e) {
			throw new RuntimeException(e);
		}
	}

	@Test
	void sslExchangeAbsoluteGet() throws SSLException {
		SslContext sslServer = SslContextBuilder.forServer(ssc.certificate(), ssc.privateKey()).build();
		SslContext sslClient = SslContextBuilder.forClient()
		                                        .trustManager(InsecureTrustManagerFactory.INSTANCE).build();

		disposableServer =
				createServer()
				          .secure(ssl -> ssl.sslContext(sslServer))
				          .handle((req, resp) -> resp.sendString(Flux.just("hello ", req.uri())))
				          .bindNow();

		String responseString = createHttpClientForContextWithAddress()
		                                .secure(ssl -> ssl.sslContext(sslClient))
		                                .get()
		                                .uri("/foo")
		                                .responseSingle((res, buf) -> buf.asString(CharsetUtil.UTF_8))
		                                .block(Duration.ofSeconds(5));

		assertThat(responseString).isEqualTo("hello /foo");
	}

	@Test
	void secureSendFile() throws SSLException, URISyntaxException {
		Path largeFile = Paths.get(getClass().getResource("/largeFile.txt").toURI());
		SslContext sslServer = SslContextBuilder.forServer(ssc.certificate(), ssc.privateKey()).build();
		SslContext sslClient = SslContextBuilder.forClient()
		                                        .trustManager(InsecureTrustManagerFactory.INSTANCE).build();
		AtomicReference<String> uploaded = new AtomicReference<>();

		disposableServer =
				createServer()
				          .secure(ssl -> ssl.sslContext(sslServer))
				          .route(r -> r.post("/upload", (req, resp) ->
				                  req.receive()
				                     .aggregate()
				                     .asString(StandardCharsets.UTF_8)
				                     .log()
				                     .doOnNext(uploaded::set)
				                     .then(resp.status(201).sendString(Mono.just("Received File")).then())))
				          .bindNow();

		Tuple2<String, Integer> response =
				createHttpClientForContextWithAddress()
				        .secure(ssl -> ssl.sslContext(sslClient))
				        .post()
				        .uri("/upload")
				        .send((r, out) -> out.sendFile(largeFile))
				        .responseSingle((res, buf) -> buf.asString()
				                                         .zipWith(Mono.just(res.status().code())))
				        .block(Duration.ofSeconds(30));

		assertThat(response).isNotNull();
		assertThat(response.getT2()).isEqualTo(201);
		assertThat(response.getT1()).isEqualTo("Received File");

		assertThat(uploaded.get())
		                   .startsWith("This is an UTF-8 file that is larger than 1024 bytes. " +
		                           "It contains accents like é.")
		                   .contains("1024 mark here -><- 1024 mark here")
		                   .endsWith("End of File");
	}

	@Test
	void chunkedSendFile() throws URISyntaxException {
		Path largeFile = Paths.get(getClass().getResource("/largeFile.txt").toURI());
		AtomicReference<String> uploaded = new AtomicReference<>();

		disposableServer =
				createServer()
				          .host("localhost")
				          .route(r -> r.post("/upload", (req, resp) ->
				                  req.receive()
				                     .aggregate()
				                     .asString(StandardCharsets.UTF_8)
				                     .doOnNext(uploaded::set)
				                     .then(resp.status(201)
				                               .sendString(Mono.just("Received File"))
				                               .then())))
				          .bindNow();

		Tuple2<String, Integer> response =
				createHttpClientForContextWithAddress()
				        .post()
				        .uri("/upload")
				        .send((r, out) -> out.sendFile(largeFile))
				        .responseSingle((res, buf) -> buf.asString()
				                                         .zipWith(Mono.just(res.status().code())))
				        .block(Duration.ofSeconds(30));

		assertThat(response).isNotNull();
		assertThat(response.getT2()).isEqualTo(201);
		assertThat(response.getT1()).isEqualTo("Received File");

		assertThat(uploaded.get())
		                   .startsWith("This is an UTF-8 file that is larger than 1024 bytes. " +
		                           "It contains accents like é.")
		                   .contains("1024 mark here -><- 1024 mark here")
		                   .endsWith("End of File");
	}

	@Test
	void test() throws Exception {
		disposableServer =
				createServer()
				          .host("localhost")
				          .route(r -> r.put("/201", (req, res) -> res.addHeader("Content-Length", "0")
				                                                     .status(HttpResponseStatus.CREATED)
				                                                     .sendHeaders())
				                       .put("/204", (req, res) -> res.status(HttpResponseStatus.NO_CONTENT)
				                                                     .sendHeaders())
				                       .get("/200", (req, res) -> res.addHeader("Content-Length", "0")
				                                                     .sendHeaders()))
				          .bindNow();

		CountDownLatch latch = new CountDownLatch(3);
		AtomicInteger onReq = new AtomicInteger();
		AtomicInteger afterReq = new AtomicInteger();
		AtomicInteger onResp = new AtomicInteger();
		createHttpClientForContextWithAddress()
		        .doOnRequest((r, c) -> onReq.getAndIncrement())
		        .doAfterRequest((r, c) -> afterReq.getAndIncrement())
		        .doOnResponse((r, c) -> onResp.getAndIncrement())
		        .doAfterResponseSuccess((r, c) -> latch.countDown())
		        .put()
		        .uri("/201")
		        .responseContent()
		        .blockLast(Duration.ofSeconds(5));

		createHttpClientForContextWithAddress()
		        .doOnRequest((r, c) -> onReq.getAndIncrement())
		        .doAfterRequest((r, c) -> afterReq.getAndIncrement())
		        .doOnResponse((r, c) -> onResp.getAndIncrement())
		        .doAfterResponseSuccess((r, c) -> latch.countDown())
		        .put()
		        .uri("/204")
		        .responseContent()
		        .blockLast(Duration.ofSeconds(30));

		createHttpClientForContextWithAddress()
		        .doOnRequest((r, c) -> onReq.getAndIncrement())
		        .doAfterRequest((r, c) -> afterReq.getAndIncrement())
		        .doOnResponse((r, c) -> onResp.getAndIncrement())
		        .doAfterResponseSuccess((r, c) -> latch.countDown())
		        .get()
		        .uri("/200")
		        .responseContent()
		        .blockLast(Duration.ofSeconds(30));

		assertThat(latch.await(30, TimeUnit.SECONDS)).as("latch await").isTrue();
		assertThat(onReq.get()).isEqualTo(3);
		assertThat(afterReq.get()).isEqualTo(3);
		assertThat(onResp.get()).isEqualTo(3);
	}

	@Test
	void testDeferredUri() {
		disposableServer =
				createServer()
				          .host("localhost")
				          .route(r -> r.get("/201", (req, res) -> res.addHeader("Content-Length", "0")
				                                                     .status(HttpResponseStatus.CREATED)
				                                                     .sendHeaders())
				                       .get("/204", (req, res) -> res.status(HttpResponseStatus.NO_CONTENT)
				                                                     .sendHeaders())
				                       .get("/200", (req, res) -> res.addHeader("Content-Length", "0")
				                                                     .sendHeaders()))
				          .bindNow();

		AtomicInteger i = new AtomicInteger();
		createHttpClientForContextWithAddress()
		        .observe((c, s) -> log.info(s + "" + c))
		        .get()
		        .uri(Mono.fromCallable(() -> {
		            switch (i.incrementAndGet()) {
		                case 1: return "/201";
		                case 2: return "/204";
		                case 3: return "/200";
		                default: return null;
		            }
		        }))
		        .responseContent()
		        .repeat(4)
		        .blockLast(Duration.ofSeconds(5));
	}

	@ParameterizedTest
	@ValueSource(booleans = {true, false})
	@SuppressWarnings("CollectionUndefinedEquality")
	void testDeferredCookie(boolean provideEmptyPublisher) {
		disposableServer =
				createServer()
				          .host("localhost")
				          .route(r -> r.get("/", (req, res) -> {
				              // Suppressed "CollectionUndefinedEquality", the CharSequence is String
				              Set<Cookie> cookies = req.cookies().get("testDeferredCookie");
				              return cookies != null ?
				                      res.sendString(Mono.just(cookies.iterator().next().value())) :
				                      res.sendString(Mono.just("empty"));
				          }))
				          .bindNow();

		createHttpClientForContextWithAddress()
		          .cookiesWhen("testDeferredCookie", cookie -> {
		              if (provideEmptyPublisher) {
		                  return Mono.empty();
		              }
		              else {
		                  cookie.setValue("testDeferredCookie");
		                  return Mono.just(cookie).delayElement(Duration.ofMillis(100));
		              }
		          })
		          .get()
		          .uri("/")
		          .responseSingle((res, bytes) -> bytes.asString())
		          .as(StepVerifier::create)
		          .expectNextMatches(s -> provideEmptyPublisher ? "empty".equals(s) : "testDeferredCookie".equals(s))
		          .expectComplete()
		          .verify(Duration.ofSeconds(30));
	}

	@ParameterizedTest
	@ValueSource(booleans = {true, false})
	void testDeferredHeader(boolean provideEmptyPublisher) {
		disposableServer =
				createServer()
				          .host("localhost")
				          .route(r -> r.get("/201", (req, res) -> {
				              String header = req.requestHeaders().get("test");
				              if (header != null) {
				                  res.addHeader("test", header);
				              }
				              return res.addHeader("Content-Length", "0")
				                        .status(HttpResponseStatus.CREATED)
				                        .sendHeaders();
				          }))
				          .bindNow();

		createHttpClientForContextWithAddress()
		        .headersWhen(h -> provideEmptyPublisher ?
		                Mono.empty() :
		                Mono.just(h.set("test", "test")).delayElement(Duration.ofMillis(100)))
		        .observe((c, s) -> log.debug(s + "" + c))
		        .get()
		        .uri("/201")
		        .responseSingle((res, bytes) -> Mono.just(res.responseHeaders().get("test", "empty")))
		        .repeat(4)
		        .collectList()
		        .as(StepVerifier::create)
		        .assertNext(l -> assertThat(l).hasSize(5).allMatch(s -> provideEmptyPublisher ?
		                "empty".equals(s) : "test".equals(s)))
		        .expectComplete()
		        .verify(Duration.ofSeconds(30));
	}

	@Test
	@SuppressWarnings({"CollectionUndefinedEquality", "deprecation"})
	void testCookie() {
		disposableServer =
				createServer()
				          .host("localhost")
				          .route(r -> r.get("/201",
				                  (req, res) -> res.addHeader("test",
				                                              req.cookies()
				                                                 // Suppressed "CollectionUndefinedEquality", the CharSequence is String
				                                                 .get("test")
				                                                 .stream()
				                                                 .findFirst()
				                                                 .get()
				                                                 .value())
				                                   .status(HttpResponseStatus.CREATED)
				                                   .sendHeaders()))
				          .bindNow();

		createHttpClientForContextWithAddress()
		        .cookie("test", c -> c.setValue("lol"))
		        .get()
		        .uri("/201")
		        .responseContent()
		        .blockLast(Duration.ofSeconds(5));
	}

	@Test
	void closePool() {
		ConnectionProvider pr = ConnectionProvider.create("closePool", 1);
		disposableServer =
				createServer()
				          .handle((in, out) ->  out.sendString(Mono.just("test")
				                                                   .delayElement(Duration.ofMillis(100))
				                                                   .repeat()))
				          .bindNow();

		Flux<String> ws = createHttpClientForContextWithPort(pr)
		                          .get()
		                          .uri("/")
		                          .responseContent()
		                          .asString();

		List<String> expected =
				Flux.range(1, 20)
				    .map(v -> "test")
				    .collectList()
				    .block();
		assertThat(expected).isNotNull();

		StepVerifier.create(
				Flux.range(1, 10)
				    .concatMap(i -> ws.take(2)
				                      .log()))
				    .expectNextSequence(expected)
				    .expectComplete()
				    .verify(Duration.ofSeconds(5));

		pr.dispose();
	}

	@Test
	void testIssue303() {
		disposableServer =
				createServer()
				          .handle((req, resp) -> resp.sendString(Mono.just("OK")))
				          .bindNow();

		Mono<String> content =
				createHttpClientForContextWithPort()
				        .request(HttpMethod.GET)
				        .uri("/")
				        .send(ByteBufFlux.fromInbound(Mono.defer(() -> Mono.just("Hello".getBytes(Charset.defaultCharset())))))
				        .responseContent()
				        .aggregate()
				        .asString();

		StepVerifier.create(content)
		            .expectNextMatches("OK"::equals)
		            .expectComplete()
		            .verify(Duration.ofSeconds(30));
	}

	private HttpClient createHttpClientForContextWithAddress() {
		return createHttpClientForContextWithAddress(null);
	}

	private HttpClient createHttpClientForContextWithAddress(@Nullable ConnectionProvider pool) {
		return createClient(pool, disposableServer::address);
	}

	private HttpClient createHttpClientForContextWithPort() {
		return createHttpClientForContextWithPort(null);
	}

	private HttpClient createHttpClientForContextWithPort(@Nullable ConnectionProvider pool) {
		return createClient(pool, disposableServer.port());
	}

	@Test
	void testIssue361() {
		disposableServer =
				createServer()
				          .handle((req, res) -> req.receive()
				                                   .aggregate()
				                                   .asString()
				          .flatMap(s -> res.sendString(Mono.just(s))
				                           .then()))
				          .bindNow();

		assertThat(disposableServer).isNotNull();

		ConnectionProvider connectionProvider = ConnectionProvider.create("testIssue361", 1);
		HttpClient client = createHttpClientForContextWithPort(connectionProvider);

		String response = client.post()
		                        .uri("/")
		                        .send(ByteBufFlux.fromString(Mono.just("test")
		                                         .then(Mono.error(new Exception("error")))))
		                        .responseContent()
		                        .aggregate()
		                        .asString()
		                        .onErrorResume(t -> Mono.just(t.getMessage()))
		                        .block(Duration.ofSeconds(30));

		assertThat(response).isEqualTo("error");

		response = client.post()
		                 .uri("/")
		                 .send(ByteBufFlux.fromString(Mono.just("test")))
		                 .responseContent()
		                 .aggregate()
		                 .asString()
		                 .block(Duration.ofSeconds(30));

		assertThat(response).isEqualTo("test");

		connectionProvider.dispose();
	}

	@Test
	@SuppressWarnings("deprecation")
	void testIssue473() {
		Http11SslContextSpec serverSslContextBuilder =
				Http11SslContextSpec.forServer(ssc.certificate(), ssc.privateKey());
		disposableServer =
				createServer()
				          .secure(spec -> spec.sslContext(serverSslContextBuilder))
				          .bindNow();

		StepVerifier.create(
				HttpClient.create(ConnectionProvider.newConnection())
				          .secure()
				          .websocket()
				          .uri("wss://" + disposableServer.host() + ":" + disposableServer.port())
				          .handle((in, out) -> Mono.empty()))
				    .expectErrorMatches(t -> t.getCause() instanceof CertificateException)
				.verify(Duration.ofSeconds(30));
	}

	@Test
	@SuppressWarnings("deprecation")
	void testIssue407_1() {
		disposableServer =
				createServer()
				          .secure(spec -> spec.sslContext(
				              Http11SslContextSpec.forServer(ssc.certificate(), ssc.privateKey())))
				          .handle((req, res) -> res.sendString(Mono.just("test")))
				          .bindNow(Duration.ofSeconds(30));

		ConnectionProvider provider = ConnectionProvider.create("testIssue407_1", 1);
		HttpClient client =
				createHttpClientForContextWithAddress(provider)
				        .secure(spec -> spec.sslContext(
				            Http11SslContextSpec.forClient()
				                                .configure(builder -> builder.trustManager(InsecureTrustManagerFactory.INSTANCE))));

		AtomicReference<Channel> ch1 = new AtomicReference<>();
		StepVerifier.create(client.doOnConnected(c -> ch1.set(c.channel()))
				                  .get()
				                  .uri("/1")
				                  .responseContent()
				                  .aggregate()
				                  .asString())
				    .expectNextMatches("test"::equals)
				    .expectComplete()
				    .verify(Duration.ofSeconds(30));

		AtomicReference<Channel> ch2 = new AtomicReference<>();
		StepVerifier.create(client.doOnConnected(c -> ch2.set(c.channel()))
				                  .post()
				                  .uri("/2")
				                  .send(ByteBufFlux.fromString(Mono.just("test")))
				                  .responseContent()
				                  .aggregate()
				                  .asString())
				    .expectNextMatches("test"::equals)
				    .expectComplete()
				    .verify(Duration.ofSeconds(30));

		AtomicReference<Channel> ch3 = new AtomicReference<>();
		StepVerifier.create(
				client.doOnConnected(c -> ch3.set(c.channel()))
				      .secure(spec -> spec.sslContext(
				          Http11SslContextSpec.forClient()
				                              .configure(builder -> builder.trustManager(InsecureTrustManagerFactory.INSTANCE))))
				      .post()
				      .uri("/3")
				      .responseContent()
				      .aggregate()
				      .asString())
				    .expectNextMatches("test"::equals)
				    .expectComplete()
				    .verify(Duration.ofSeconds(30));

		assertThat(ch1.get()).isSameAs(ch2.get());
		assertThat(ch1.get()).isNotSameAs(ch3.get());

		provider.disposeLater()
		        .block(Duration.ofSeconds(30));
	}

	@Test
	@SuppressWarnings("deprecation")
	void testIssue407_2() {
		disposableServer =
				createServer()
				          .secure(spec -> spec.sslContext(
				              Http11SslContextSpec.forServer(ssc.certificate(), ssc.privateKey())))
				          .handle((req, res) -> res.sendString(Mono.just("test")))
				          .bindNow(Duration.ofSeconds(30));

		Http11SslContextSpec clientSslContextBuilder1 =
				Http11SslContextSpec.forClient()
				                    .configure(builder -> builder.trustManager(InsecureTrustManagerFactory.INSTANCE));
		Http11SslContextSpec clientSslContextBuilder2 =
				Http11SslContextSpec.forClient()
				                    .configure(builder -> builder.trustManager(InsecureTrustManagerFactory.INSTANCE));
		ConnectionProvider provider = ConnectionProvider.create("testIssue407_2", 1);
		HttpClient client =
				createHttpClientForContextWithAddress(provider)
				        .secure(spec -> spec.sslContext(clientSslContextBuilder1));

		AtomicReference<Channel> ch1 = new AtomicReference<>();
		StepVerifier.create(client.doOnConnected(c -> ch1.set(c.channel()))
				                  .get()
				                  .uri("/1")
				                  .responseContent()
				                  .aggregate()
				                  .asString())
				    .expectNextMatches("test"::equals)
				    .expectComplete()
				    .verify(Duration.ofSeconds(30));

		AtomicReference<Channel> ch2 = new AtomicReference<>();
		StepVerifier.create(client.doOnConnected(c -> ch2.set(c.channel()))
				                  .post()
				                  .uri("/2")
				                  .send(ByteBufFlux.fromString(Mono.just("test")))
				                  .responseContent()
				                  .aggregate()
				                  .asString())
				    .expectNextMatches("test"::equals)
				    .expectComplete()
				    .verify(Duration.ofSeconds(30));

		AtomicReference<Channel> ch3 = new AtomicReference<>();
		StepVerifier.create(
				client.doOnConnected(c -> ch3.set(c.channel()))
				      .secure(spec -> spec.sslContext(clientSslContextBuilder2))
				      .post()
				      .uri("/3")
				      .responseContent()
				      .aggregate()
				      .asString())
				    .expectNextMatches("test"::equals)
				    .expectComplete()
				    .verify(Duration.ofSeconds(30));

		assertThat(ch1.get()).isSameAs(ch2.get());
		assertThat(ch1.get()).isNotSameAs(ch3.get());

		provider.disposeLater()
		        .block(Duration.ofSeconds(30));
	}


	@Test
	void testClientContext_WithPool() throws Exception {
		doTestClientContext(HttpClient.create());
	}

	@Test
	void testClientContext_NoPool() throws Exception {
		doTestClientContext(HttpClient.create(ConnectionProvider.newConnection()));
	}

	private void doTestClientContext(HttpClient client) throws Exception {
		CountDownLatch latch = new CountDownLatch(4);

		disposableServer =
				createServer()
				          .handle((req, res) -> res.send(req.receive().retain()))
				          .bindNow();

		StepVerifier.create(
				client.port(disposableServer.port())
				      .doOnRequest((req, c) -> {
				          if (req.currentContextView().hasKey("test")) {
				              latch.countDown();
				          }
				      })
				      .doAfterRequest((req, c) -> {
				          if (req.currentContextView().hasKey("test")) {
				              latch.countDown();
				          }
				      })
				      .doOnResponse((res, c) -> {
				          if (res.currentContextView().hasKey("test")) {
				              latch.countDown();
				          }
				      })
				      .doAfterResponseSuccess((req, c) -> {
				          if (req.currentContextView().hasKey("test")) {
				              latch.countDown();
				          }
				      })
				      .post()
				      .send((req, out) ->
				          out.sendString(Mono.deferContextual(Mono::just)
				                             .map(ctx -> ctx.getOrDefault("test", "fail"))))
				      .responseContent()
				      .asString()
				      .contextWrite(Context.of("test", "success")))
				    .expectNext("success")
				    .expectComplete()
				    .verify(Duration.ofSeconds(30));

		assertThat(latch.await(30, TimeUnit.SECONDS)).as("latch await").isEqualTo(true);
	}

	@Test
	void doOnError() {
		disposableServer =
				createServer()
				          .handle((req, resp) -> {
				              if (req.requestHeaders().contains("during")) {
				                  return resp.sendString(Flux.just("test").hide())
				                             .then(Mono.error(new RuntimeException("test")));
				              }
				              throw new RuntimeException("test");
				          })
				          .bindNow();

		HttpClient client = createHttpClientForContextWithPort();
		doOnError(client.headers(h -> h.add("before", "test")));
		doOnError(client.headersWhen(h -> Mono.just(h.add("before", "test"))));
	}

	private void doOnError(HttpClient client) {
		AtomicReference<String> requestError1 = new AtomicReference<>();
		AtomicReference<String> responseError1 = new AtomicReference<>();

		Mono<String> content =
				client.doOnRequestError((req, err) ->
				          requestError1.set(req.currentContextView().getOrDefault("test", "empty")))
				      .doOnResponseError((res, err) ->
				          responseError1.set(res.currentContextView().getOrDefault("test", "empty")))
				      .mapConnect(c -> c.contextWrite(Context.of("test", "success")))
				      .get()
				      .uri("/")
				      .responseContent()
				      .aggregate()
				      .asString();

		StepVerifier.create(content)
		            .expectError(PrematureCloseException.class)
		            .verify(Duration.ofSeconds(5));

		assertThat(requestError1.get()).isEqualTo("success");
		assertThat(responseError1.get()).isNull();

		AtomicReference<String> requestError2 = new AtomicReference<>();
		AtomicReference<String> responseError2 = new AtomicReference<>();

		content =
				createHttpClientForContextWithPort()
				        .headers(h -> h.add("during", "test"))
				        .doOnError((req, err) ->
				            requestError2.set(req.currentContextView().getOrDefault("test", "empty")),
				            (res, err) ->
				            responseError2.set(res.currentContextView().getOrDefault("test", "empty")))
				        .mapConnect(c -> c.contextWrite(Context.of("test", "success")))
				        .get()
				        .uri("/")
				        .responseContent()
				        .aggregate()
				        .asString();

		StepVerifier.create(content)
		            .expectError(PrematureCloseException.class)
		            .verify(Duration.ofSeconds(5));

		assertThat(requestError2.get()).isNull();
		assertThat(responseError2.get()).isEqualTo("success");
	}

	@Test
	void withConnector_1() {
		disposableServer = createServer()
		                             .handle((req, resp) ->
		                                 resp.sendString(Mono.just(req.requestHeaders()
		                                                              .get("test"))))
		                             .bindNow();

		Mono<String> content = createHttpClientForContextWithPort()
		                               .mapConnect(c -> c.contextWrite(Context.of("test", "success")))
		                               .post()
		                               .uri("/")
		                               .send((req, out) -> {
		                                   req.requestHeaders()
		                                      .set("test",
		                                           req.currentContextView()
		                                              .getOrDefault("test", "fail"));
		                                   return Mono.empty();
		                               })
		                               .responseContent()
		                               .aggregate()
		                               .asString();

		StepVerifier.create(content)
		            .expectNext("success")
		            .expectComplete()
		            .verify(Duration.ofSeconds(5));
	}

	@ParameterizedTest
	@MethodSource("dataWithConnector_2")
	void withConnector_2(boolean withConnector, String expectation) {
		disposableServer =
				createServer().handle((req, resp) -> resp.sendString(Mono.just(req.requestHeaders().get("test"))))
				              .bindNow();

		HttpClient client = createHttpClientForContextWithPort();
		if (withConnector) {
			client = client.mapConnect(c -> c.contextWrite(Context.of("test", "Second")));
		}

		HttpClient.ResponseReceiver<?> responseReceiver =
				client.post()
				      .uri("/")
				      .send((req, out) -> Mono.deferContextual(ctx -> {
				          req.requestHeaders().set("test", ctx.getOrDefault("test", "Fail"));
				          return Mono.empty();
				      }));

		doWithConnector_2(
				responseReceiver.responseConnection((res, conn) -> Mono.deferContextual(ctx ->
				                    conn.inbound()
				                        .receive()
				                        .aggregate()
				                        .asString()
				                        .flatMap(s -> Mono.just(s + ctx.getOrDefault("test", "Fail")))))
				                .contextWrite(Context.of("test", "First")),
				expectation);

		doWithConnector_2(
				responseReceiver.response((res, bytes) -> Mono.deferContextual(ctx ->
				                    bytes.aggregate()
				                         .asString()
				                         .flatMap(s -> Mono.just(s + ctx.getOrDefault("test", "Fail")))))
				                .contextWrite(Context.of("test", "First")),
				expectation);

		doWithConnector_2(
				responseReceiver.responseSingle((res, bytes) -> Mono.deferContextual(ctx ->
				                    bytes.asString()
				                         .flatMap(s -> Mono.just(s + ctx.getOrDefault("test", "Fail")))))
				                .contextWrite(Context.of("test", "First")),
				expectation);
	}

	static Object[][] dataWithConnector_2() {
		return new Object[][]{
				{true, "SecondSecond"},
				{false, "FirstFirst"}
		};
	}

	private void doWithConnector_2(Publisher<String> content, String expectation) {
		StepVerifier.create(content)
		            .expectNext(expectation)
		            .expectComplete()
		            .verify(Duration.ofSeconds(5));
	}

	@Test
	void testPreferContentLengthWhenPost() {
		disposableServer =
				createServer()
				          .handle((req, res) ->
				                  res.header(HttpHeaderNames.CONTENT_LENGTH,
				                             req.requestHeaders()
				                                .get(HttpHeaderNames.CONTENT_LENGTH))
				                     .send(req.receive()
				                              .aggregate()
				                              .retain()))
				          .bindNow();

		StepVerifier.create(
				createHttpClientForContextWithAddress()
				        .headers(h -> h.add(HttpHeaderNames.CONTENT_LENGTH, 5))
				        .post()
				        .uri("/")
				        .send(Mono.just(Unpooled.wrappedBuffer("hello".getBytes(Charset.defaultCharset()))))
				        .responseContent()
				        .aggregate()
				        .asString())
				    .expectNextMatches("hello"::equals)
				    .expectComplete()
				    .verify(Duration.ofSeconds(30));
	}

	@Test
	void testExplicitEmptyBodyOnGetWorks() throws Exception {
		SslContext sslServer = SslContextBuilder.forServer(ssc.certificate(), ssc.privateKey())
		                                        .build();

		SslContext sslClient = SslContextBuilder.forClient()
		                                        .trustManager(InsecureTrustManagerFactory.INSTANCE)
		                                        .build();

		disposableServer =
				createServer()
				          .secure(ssl -> ssl.sslContext(sslServer))
				          .handle((req, res) -> res.send(req.receive().retain()))
				          .bindNow();

		ConnectionProvider pool = ConnectionProvider.create("testExplicitEmptyBodyOnGetWorks", 1);

		for (int i = 0; i < 4; i++) {
			StepVerifier.create(createHttpClientForContextWithAddress(pool)
			                            .secure(ssl -> ssl.sslContext(sslClient))
			                            .request(HttpMethod.GET)
			                            .uri("/")
			                            .send((req, out) -> out.send(Flux.empty()))
			                            .responseContent())
			            .expectComplete()
			            .verify(Duration.ofSeconds(30));
		}

		pool.dispose();
	}

	@Test
	void testExplicitSendMonoErrorOnGet() {
		disposableServer =
				createServer()
				          .handle((req, res) -> res.send(req.receive().retain()))
				          .bindNow();

		ConnectionProvider pool = ConnectionProvider.create("test", 1);

		StepVerifier.create(
				Flux.range(0, 1000)
				    .flatMapDelayError(i ->
				        createHttpClientForContextWithAddress(pool)
				                .request(HttpMethod.GET)
				                .uri("/")
				                .send((req, out) -> out.send(Mono.error(new Exception("test"))))
				                .responseContent(), Queues.SMALL_BUFFER_SIZE, Queues.XS_BUFFER_SIZE))
				    .expectError()
				    .verify(Duration.ofSeconds(30));

		pool.dispose();
	}

	@Test
	void testRetryNotEndlessIssue587() throws Exception {
		doTestRetry(false, true);
	}

	@Test
	void testRetryDisabledWhenHeadersSent() throws Exception {
		doTestRetry(false, false);
	}

	@Test
	void testRetryDisabledIssue995() throws Exception {
		doTestRetry(true, false);
	}

	private void doTestRetry(boolean retryDisabled, boolean expectRetry) throws Exception {
		ExecutorService threadPool = Executors.newCachedThreadPool();
		int serverPort = SocketUtils.findAvailableTcpPort();
		ConnectionResetByPeerServer server = new ConnectionResetByPeerServer(serverPort);
		Future<?> serverFuture = threadPool.submit(server);
		if (!server.await(10, TimeUnit.SECONDS)) {
			throw new IOException("fail to start test server");
		}

		AtomicInteger doOnRequest = new AtomicInteger();
		AtomicInteger doOnRequestError = new AtomicInteger();
		AtomicInteger doOnResponseError = new AtomicInteger();
		HttpClient client =
				createClient(serverPort)
				          .doOnRequest((req, conn) -> doOnRequest.getAndIncrement())
				          .doOnError((req, t) -> doOnRequestError.getAndIncrement(),
				                     (res, t) -> doOnResponseError.getAndIncrement());

		if (retryDisabled) {
			client = client.disableRetry(retryDisabled);
		}

		AtomicReference<Throwable> error = new AtomicReference<>();
		StepVerifier.create(client.request(HttpMethod.GET)
		                          .uri("/")
		                          .send((req, out) -> {
		                              if (expectRetry) {
		                                  return Mono.error(new IOException("Connection reset by peer"));
		                              }
		                              return out;
		                          })
		                          .responseContent())
		            .expectErrorMatches(t -> {
		                error.set(t);
		                return t.getMessage() != null &&
		                               (t.getMessage().contains("Connection reset by peer") ||
		                                        t.getMessage().contains("Connection reset") ||
		                                        t.getMessage().contains("readAddress(..)") || // https://github.com/reactor/reactor-netty/issues/1673
		                                        t.getMessage().contains("Connection prematurely closed BEFORE response"));
		            })
		            .verify(Duration.ofSeconds(30));

		int requestCount = 1;
		int requestErrorCount = 1;
		if (expectRetry && !(error.get() instanceof PrematureCloseException)) {
			requestCount = 2;
			requestErrorCount = 2;
		}
		assertThat(doOnRequest.get()).isEqualTo(requestCount);
		assertThat(doOnRequestError.get()).isEqualTo(requestErrorCount);
		assertThat(doOnResponseError.get()).isEqualTo(0);

		server.close();
		assertThat(serverFuture.get()).isNull();
		threadPool.shutdown();
		assertThat(threadPool.awaitTermination(5, TimeUnit.SECONDS)).isTrue();
	}

	private static final class ConnectionResetByPeerServer extends CountDownLatch implements Runnable {
		final int port;
		private final ServerSocketChannel server;
		private volatile Thread thread;

		private ConnectionResetByPeerServer(int port) {
			super(1);
			this.port = port;
			try {
				server = ServerSocketChannel.open();
			}
			catch (IOException e) {
				throw new RuntimeException(e);
			}
		}

		@Override
		public void run() {
			try {
				server.configureBlocking(true);
				server.socket()
				      .bind(new InetSocketAddress(port));
				countDown();
				thread = Thread.currentThread();
				while (true) {
					SocketChannel ch = server.accept();

					ByteBuffer buffer = ByteBuffer.allocate(1);
					int read = ch.read(buffer);
					if (read > 0) {
						buffer.flip();
					}

					ch.write(buffer);

					ch.close();
				}
			}
			catch (Exception e) {
				// Server closed
			}
		}

		public void close() throws IOException {
			Thread thread = this.thread;
			if (thread != null) {
				thread.interrupt();
			}
			ServerSocketChannel server = this.server;
			if (server != null) {
				server.close();
			}
		}
	}

	@Test
	void testIssue600_1() {
		doTestIssue600(true);
	}

	@Test
	void testIssue600_2() {
		doTestIssue600(false);
	}

	private void doTestIssue600(boolean withLoop) {
		disposableServer =
				createServer()
				          .handle((req, res) -> res.send(req.receive()
				                                            .retain()
				                                            .delaySubscription(Duration.ofSeconds(1))))
				          .bindNow();

		ConnectionProvider pool = ConnectionProvider.create("doTestIssue600", 10);
		LoopResources loop = LoopResources.create("test", 4, true);
		HttpClient client;
		if (withLoop) {
			client = createHttpClientForContextWithAddress(pool)
			            .runOn(loop);
		}
		else {
			client = createHttpClientForContextWithAddress(pool);
		}

		Set<String> threadNames = new ConcurrentSkipListSet<>();
		StepVerifier.create(
				Flux.range(1, 4)
				    .flatMap(i -> client.request(HttpMethod.GET)
				                        .uri("/")
				                        .send((req, out) -> out.send(Flux.empty()))
				                        .responseContent()
				                        .doFinally(s -> threadNames.add(Thread.currentThread().getName()))))
 		            .expectComplete()
		            .verify(Duration.ofSeconds(30));

		pool.dispose();
		loop.dispose();

		assertThat(threadNames.size()).isGreaterThan(1);
	}

	@Test
	@Disabled
	void testChannelGroupClosesAllConnections() throws Exception {
		disposableServer =
				createServer()
				          .route(r -> r.get("/never",
				                  (req, res) -> res.sendString(Mono.never()))
				              .get("/delay10",
				                  (req, res) -> res.sendString(Mono.just("test")
				                                                   .delayElement(Duration.ofSeconds(10))))
				              .get("/delay1",
				                  (req, res) -> res.sendString(Mono.just("test")
				                                                   .delayElement(Duration.ofSeconds(1)))))
				          .bindNow(Duration.ofSeconds(30));

		ConnectionProvider connectionProvider =
				ConnectionProvider.create("testChannelGroupClosesAllConnections", Integer.MAX_VALUE);

		ChannelGroup group = new DefaultChannelGroup(executor);

		CountDownLatch latch1 = new CountDownLatch(3);
		CountDownLatch latch2 = new CountDownLatch(3);

		HttpClient client = createHttpClientForContextWithAddress(connectionProvider);

		Flux.just("/never", "/delay10", "/delay1")
		    .flatMap(s ->
		            client.doOnConnected(c -> {
		                          c.onDispose()
		                           .subscribe(null, null, latch2::countDown);
		                          group.add(c.channel());
		                          latch1.countDown();
		                      })
		                  .get()
		                  .uri(s)
		                  .responseContent()
		                  .aggregate()
		                  .asString())
		    .subscribe();

		assertThat(latch1.await(30, TimeUnit.SECONDS)).isTrue();

		Mono.whenDelayError(FutureMono.from(group.close()), connectionProvider.disposeLater())
		    .block(Duration.ofSeconds(30));

		assertThat(latch2.await(30, TimeUnit.SECONDS)).isTrue();
	}

	@Test
	void testIssue614() {
		disposableServer =
				createServer()
				          .route(routes ->
				              routes.post("/dump", (req, res) -> {
				                  if (req.requestHeaders().contains("Transfer-Encoding")) {
				                      return Mono.error(new Exception("Transfer-Encoding is not expected"));
				                  }
				                  return res.sendString(Mono.just("OK"));
				              }))
				          .bindNow();

		StepVerifier.create(
				createHttpClientForContextWithAddress()
				        .post()
				        .uri("/dump")
				        .sendForm((req, form) -> form.attr("attribute", "value"))
				        .responseContent()
				        .aggregate()
				        .asString())
				    .expectNext("OK")
				    .expectComplete()
				    .verify(Duration.ofSeconds(30));
	}

	@Test
	void testIssue632() throws Exception {
		disposableServer =
				createServer()
				          .handle((req, res) ->
				              res.header(HttpHeaderNames.CONNECTION,
				                         HttpHeaderValues.UPGRADE + ", " + HttpHeaderValues.CLOSE))
				          .bindNow();
		assertThat(disposableServer).isNotNull();

		CountDownLatch latch = new CountDownLatch(1);
		createHttpClientForContextWithPort()
		        .doOnConnected(conn ->
		                conn.channel()
		                    .closeFuture()
		                    .addListener(future -> latch.countDown()))
		        .get()
		        .uri("/")
		        .responseContent()
		        .blockLast(Duration.ofSeconds(30));

		assertThat(latch.await(30, TimeUnit.SECONDS)).isTrue();
	}

	@Test
	void testIssue3538() {
		disposableServer =
				createServer()
				        .protocol(HttpProtocol.H2C, HttpProtocol.HTTP11)
				        .route(r -> r.get("/", (req, res) -> {
				            final EchoAction action = new EchoAction();

				            req.receiveContent()
				               .switchIfEmpty(Mono.just(LastHttpContent.EMPTY_LAST_CONTENT))
				               .subscribe(action);

				            return res.sendObject(action);
				        }))
				        .bindNow();
		assertThat(disposableServer).isNotNull();

		final ByteBuf content = createHttpClientForContextWithPort()
		        .protocol(HttpProtocol.HTTP11)
		        .headers(h ->
		            h.add(HttpHeaderNames.CONNECTION, HttpHeaderValues.UPGRADE)
		             .add(HttpHeaderNames.UPGRADE, "TLS/1.2"))
		        .get()
		        .uri("/")
		        .responseContent()
		        .blockLast(Duration.ofSeconds(30));

		assertThat(content).isNull();
	}

	@Test
	void testIssue3538GetWithPayload() {
		disposableServer =
				createServer()
				        .protocol(HttpProtocol.H2C, HttpProtocol.HTTP11)
				        .route(r -> r.get("/", (req, res) -> {
				            final EchoAction action = new EchoAction();

				            req.receiveContent()
				               .switchIfEmpty(Mono.just(LastHttpContent.EMPTY_LAST_CONTENT))
				               .subscribe(action);

				            return res.sendObject(action);
				        }))
				        .bindNow();
		assertThat(disposableServer).isNotNull();

		// The H2C max content length is 0 by default (no content is expected),
		// so the request is rejected with HTTP/413 Content Too Large
		createHttpClientForContextWithPort()
		        .protocol(HttpProtocol.HTTP11)
		        .headers(h ->
		            h.add(HttpHeaderNames.CONNECTION, HttpHeaderValues.UPGRADE)
		             .add(HttpHeaderNames.UPGRADE, "TLS/1.2"))
		        .request(HttpMethod.GET)
		        .send((req, res) -> res.sendString(Mono.just("testIssue3538")))
		        .uri("/")
		        .response((r, buf) -> Mono.just(r.status().code()))
		        .as(StepVerifier::create)
		        .expectNextMatches(status -> status == 413)
		        .expectComplete()
		        .verify(Duration.ofSeconds(30));
	}

	@Test
	void testIssue3538GetWithPayloadAndH2cMaxContentLength() {
		disposableServer =
				createServer()
				        .protocol(HttpProtocol.H2C, HttpProtocol.HTTP11)
				        .httpRequestDecoder(spec -> spec.h2cMaxContentLength(100))
				        .route(r -> r.get("/", (req, res) -> {
				            final EchoAction action = new EchoAction();

				            req.receiveContent()
				               .switchIfEmpty(Mono.just(LastHttpContent.EMPTY_LAST_CONTENT))
				               .subscribe(action);

				            return res.sendObject(action);
				        }))
				        .bindNow();
		assertThat(disposableServer).isNotNull();

		final ByteBuf content = createHttpClientForContextWithPort()
		        .protocol(HttpProtocol.HTTP11)
		        .headers(h ->
		            h.add(HttpHeaderNames.CONNECTION, HttpHeaderValues.UPGRADE)
		             .add(HttpHeaderNames.UPGRADE, "TLS/1.2"))
		        .request(HttpMethod.GET)
		        .send((req, res) -> res.sendString(Mono.just("testIssue3538")))
		        .uri("/")
		        .responseContent()
		        .blockLast(Duration.ofSeconds(30));

		assertThat(content).isNotNull();
	}

	@Test
	void testIssue694() {
		disposableServer =
				createServer()
				          .handle((req, res) -> {
				              req.receive()
				                 .subscribe();
				              return Mono.empty();
				          })
				          .bindNow();

		HttpClient client = createHttpClientForContextWithPort();

		ByteBufAllocator alloc = ByteBufAllocator.DEFAULT;

		ByteBuf buffer1 = alloc.buffer()
		                       .writeInt(1)
		                       .retain(9);
		client.request(HttpMethod.GET)
		      .send((req, out) -> out.send(Flux.range(0, 10)
		                                       .map(i -> buffer1)))
		      .response()
		      .block(Duration.ofSeconds(30));

		assertThat(buffer1.refCnt()).isEqualTo(0);

		ByteBuf buffer2 = alloc.buffer()
		                       .writeInt(1)
		                       .retain(9);
		client.request(HttpMethod.GET)
		      .send(Flux.range(0, 10)
		                .map(i -> buffer2))
		      .response()
		      .block(Duration.ofSeconds(30));

		assertThat(buffer2.refCnt()).isEqualTo(0);
	}

	@Test
	void testIssue700AndIssue876() {
		disposableServer =
				HttpServer.create()
				          .port(0)
				          .handle((req, res) ->
				                  res.sendString(Flux.range(0, 10)
				                                     .map(i -> "test")
				                                     .delayElements(Duration.ofMillis(4))))
				          .bindNow();

		HttpClient client = createHttpClientForContextWithAddress();
		for (int i = 0; i < 1000; ++i) {
			try {
				client.get()
				      .uri("/")
				      .responseContent()
				      .aggregate()
				      .asString()
				      .timeout(Duration.ofMillis(ThreadLocalRandom.current().nextInt(1, 35)))
				      .block(Duration.ofMillis(100));
			}
			catch (Throwable t) {
				// ignore
			}
		}

		System.gc();
		for (int i = 0; i < 100000; ++i) {
			@SuppressWarnings("UnusedVariable")
			int[] arr = new int[100000];
		}
		System.gc();
	}

	@Test
	@SuppressWarnings("deprecation")
	void httpClientResponseConfigInjectAttributes() {
		AtomicReference<Channel> channelRef = new AtomicReference<>();
		AtomicBoolean validate = new AtomicBoolean();
		AtomicInteger chunkSize = new AtomicInteger();
		AtomicBoolean allowDuplicateContentLengths = new AtomicBoolean();
		AtomicBoolean allowPartialChunks = new AtomicBoolean(true);
		disposableServer =
				createServer()
				          .handle((req, resp) -> req.receive()
				                                    .then(resp.sendNotFound()))
				          .bindNow();

		createHttpClientForContextWithAddress()
		        .httpResponseDecoder(opt -> opt.maxInitialLineLength(123)
		                                       .maxHeaderSize(456)
		                                       .maxChunkSize(789)
		                                       .validateHeaders(false)
		                                       .initialBufferSize(10)
		                                       .failOnMissingResponse(true)
		                                       .parseHttpAfterConnectRequest(true)
		                                       .allowDuplicateContentLengths(true)
		                                       .allowPartialChunks(false))
		        .doOnConnected(c -> {
		                    channelRef.set(c.channel());
		                    HttpClientCodec codec = c.channel()
		                                             .pipeline()
		                                             .get(HttpClientCodec.class);
		                    HttpObjectDecoder decoder = (HttpObjectDecoder) getValueReflection(codec, "inboundHandler", 1);
		                    chunkSize.set((Integer) getValueReflection(decoder, "maxChunkSize", 2));
		                    validate.set((Boolean) getValueReflection(decoder, "validateHeaders", 2));
		                    allowDuplicateContentLengths.set((Boolean) getValueReflection(decoder, "allowDuplicateContentLengths", 2));
		                    allowPartialChunks.set((Boolean) getValueReflection(decoder, "allowPartialChunks", 2));
		                })
		        .post()
		        .uri("/")
		        .send(ByteBufFlux.fromString(Mono.just("bodysample")))
		        .responseContent()
		        .aggregate()
		        .asString()
		        .block(Duration.ofSeconds(30));

		assertThat(channelRef.get()).isNotNull();
		assertThat(chunkSize).as("line length").hasValue(789);
		assertThat(validate).as("validate headers").isFalse();
		assertThat(allowDuplicateContentLengths).as("allow duplicate Content-Length").isTrue();
		assertThat(allowPartialChunks).as("allow partial chunks").isFalse();
	}

	private Object getValueReflection(Object obj, String fieldName, int superLevel) {
		try {
			Field field;
			if (superLevel == 1) {
				field = obj.getClass()
				           .getSuperclass()
				           .getDeclaredField(fieldName);
			}
			else {
				field = obj.getClass()
				           .getSuperclass()
				           .getSuperclass()
				           .getDeclaredField(fieldName);
			}
			field.setAccessible(true);
			return field.get(obj);
		}
		catch (NoSuchFieldException | IllegalAccessException e) {
			return new RuntimeException(e);
		}
	}

	@Test
	@Disabled
	void testDoOnRequestInvokedBeforeSendingRequest() {
		disposableServer =
				createServer()
				          .handle((req, res) -> res.send(req.receive()
				                                            .retain()))
				          .bindNow();

		StepVerifier.create(
		        createHttpClientForContextWithAddress()
		                  .doOnRequest((req, con) -> req.header("test", "test"))
		                  .post()
		                  .uri("/")
		                  .send((req, out) -> {
		                      String header = req.requestHeaders().get("test");
		                      if (header != null) {
		                          return out.sendString(Flux.just("FOUND"));
		                      }
		                      else {
		                          return out.sendString(Flux.just("NOT_FOUND"));
		                      }
		                  })
		                  .responseSingle((res, bytes) -> bytes.asString()))
		            .expectNext("FOUND")
		            .expectComplete()
		            .verify(Duration.ofSeconds(30));
	}

	@Test
	void testIssue719_TEWithTextNoSSL() {
		doTestIssue719(ByteBufFlux.fromString(Mono.just("test")),
				h -> h.set("Transfer-Encoding", "chunked"), false);
	}

	@Test
	void testIssue719_CLWithTextNoSSL() {
		doTestIssue719(ByteBufFlux.fromString(Mono.just("test")),
				h -> h.set("Content-Length", "4"), false);
	}

	@Test
	@Disabled
	void testIssue719_TENoTextNoSSL() {
		doTestIssue719(ByteBufFlux.fromString(Mono.just("")),
				h -> h.set("Transfer-Encoding", "chunked"), false);
	}

	@Test
	@Disabled
	void testIssue719_CLNoTextNoSSL() {
		doTestIssue719(ByteBufFlux.fromString(Mono.just("")),
				h -> h.set("Content-Length", "0"), false);
	}

	@Test
	@Disabled
	void testIssue719_TEWithTextWithSSL() {
		doTestIssue719(ByteBufFlux.fromString(Mono.just("test")),
				h -> h.set("Transfer-Encoding", "chunked"), true);
	}

	@Test
	@Disabled
	void testIssue719_CLWithTextWithSSL() {
		doTestIssue719(ByteBufFlux.fromString(Mono.just("test")),
				h -> h.set("Content-Length", "4"), true);
	}

	@Test
	void testIssue719_TENoTextWithSSL() {
		doTestIssue719(ByteBufFlux.fromString(Mono.just("")),
				h -> h.set("Transfer-Encoding", "chunked"), true);
	}

	@Test
	@Disabled
	void testIssue719_CLNoTextWithSSL() {
		doTestIssue719(ByteBufFlux.fromString(Mono.just("")),
				h -> h.set("Content-Length", "0"), true);
	}

	@SuppressWarnings("deprecation")
	private void doTestIssue719(Publisher<ByteBuf> clientSend,
			Consumer<HttpHeaders> clientSendHeaders, boolean ssl) {
		HttpServer server =
				createServer()
				          .handle((req, res) -> req.receive()
				                                   .then(res.sendString(Mono.just("test"))
				                                            .then()));

		if (ssl) {
			server = server.secure(spec -> spec.sslContext(
					Http11SslContextSpec.forServer(ssc.certificate(), ssc.privateKey())));
		}

		disposableServer = server.bindNow();

		HttpClient client = createHttpClientForContextWithAddress();
		if (ssl) {
			client = client.secure(spec ->
					spec.sslContext(
							Http11SslContextSpec.forClient()
							                    .configure(builder -> builder.trustManager(InsecureTrustManagerFactory.INSTANCE))));
		}

		StepVerifier.create(
				client.headers(clientSendHeaders)
				      .post()
				      .uri("/")
				      .send(clientSend)
				      .responseContent()
				      .aggregate()
				      .asString())
		            .expectNext("test")
		            .expectComplete()
		            .verify(Duration.ofSeconds(30));

		StepVerifier.create(
				client.headers(clientSendHeaders)
				      .post()
				      .uri("/")
				      .send(clientSend)
				      .responseContent()
				      .aggregate()
				      .asString())
		            .expectNext("test")
		            .expectComplete()
		            .verify(Duration.ofSeconds(30));
	}

	@Test
	void testIssue777() {
		disposableServer = createServer()
		                             .route(r ->
		                                 r.post("/empty", (req, res) -> {
		                                     // Just consume the incoming body
		                                     req.receive().subscribe();
		                                     return res.status(400)
		                                               .header(HttpHeaderNames.CONNECTION, "close")
		                                               .send(Mono.empty());
		                                  })
		                                  .post("/test", (req, res) -> {
		                                      // Just consume the incoming body
		                                      req.receive().subscribe();
		                                      return res.status(400)
		                                                .header(HttpHeaderNames.CONNECTION, "close")
		                                                .sendString(Mono.just("Test"));
		                                  }))
		                             .bindNow();

		HttpClient client = createHttpClientForContextWithAddress();

		BiFunction<HttpClientResponse, ByteBufMono, Mono<String>> receiver =
				(resp, bytes) -> {
					if (!Objects.equals(HttpResponseStatus.OK, resp.status())) {
						return bytes.asString()
						            .switchIfEmpty(Mono.just(resp.status().reasonPhrase()))
						            .flatMap(text -> Mono.error(new RuntimeException(text)));
					}
					return bytes.asString();
				};
		doTestIssue777_1(client, "/empty", "Bad Request", receiver);
		doTestIssue777_1(client, "/test", "Test", receiver);

		receiver = (resp, bytes) -> {
			if (Objects.equals(HttpResponseStatus.OK, resp.status())) {
				return bytes.asString();
			}
			return Mono.error(new RuntimeException("error"));
		};
		doTestIssue777_1(client, "/empty", "error", receiver);
		doTestIssue777_1(client, "/test", "error", receiver);

		BiFunction<HttpClientResponse, ByteBufMono, Mono<Tuple2<String, HttpClientResponse>>> receiver1 =
				(resp, byteBuf) ->
						Mono.zip(byteBuf.asString(StandardCharsets.UTF_8)
						                .switchIfEmpty(Mono.just(resp.status().reasonPhrase())),
						         Mono.just(resp));
		doTestIssue777_2(client, "/empty", "Bad Request", receiver1);
		doTestIssue777_2(client, "/test", "Test", receiver1);

		receiver =
				(resp, bytes) -> bytes.asString(StandardCharsets.UTF_8)
				                      .switchIfEmpty(Mono.just(resp.status().reasonPhrase()))
				                      .map(respBody -> {
				                          if (!Objects.equals(HttpResponseStatus.OK, resp.status())) {
				                              throw new RuntimeException(respBody);
				                          }
				                          return respBody;
				                      });
		doTestIssue777_1(client, "/empty", "Bad Request", receiver);
		doTestIssue777_1(client, "/test", "Test", receiver);
	}

	private void doTestIssue777_1(HttpClient client, String uri, String expectation,
			BiFunction<? super HttpClientResponse, ? super ByteBufMono, ? extends Mono<String>> receiver) {
		StepVerifier.create(
		        client.post()
		              .uri(uri)
		              .send((req, out) -> out.sendString(Mono.just("Test")))
		              .responseSingle(receiver))
		            .expectErrorMessage(expectation)
		            .verify(Duration.ofSeconds(30));
	}

	private void doTestIssue777_2(HttpClient client, String uri, String expectation,
			BiFunction<? super HttpClientResponse, ? super ByteBufMono, ? extends Mono<Tuple2<String, HttpClientResponse>>> receiver) {
		StepVerifier.create(
		        client.post()
		              .uri(uri)
		              .send((req, out) -> out.sendString(Mono.just("Test")))
		              .responseSingle(receiver)
		              .map(tuple -> {
		                  if (!Objects.equals(HttpResponseStatus.OK, tuple.getT2().status())) {
		                      throw new RuntimeException(tuple.getT1());
		                  }
		                  return tuple.getT1();
		              }))
		            .expectErrorMessage(expectation)
		            .verify(Duration.ofSeconds(30));
	}

	@Test
	@Disabled
	void testConnectionIdleTimeFixedPool() throws Exception {
		ConnectionProvider provider =
				ConnectionProvider.builder("testConnectionIdleTimeFixedPool")
				                  .maxConnections(1)
				                  .pendingAcquireTimeout(Duration.ofMillis(100))
				                  .maxIdleTime(Duration.ofMillis(10))
				                  .build();
		ChannelId[] ids = doTestConnectionIdleTime(provider);
		assertThat(ids[0]).isNotEqualTo(ids[1]);
	}

	@Test
	void testConnectionIdleTimeElasticPool() throws Exception {
		ConnectionProvider provider =
				ConnectionProvider.builder("testConnectionIdleTimeElasticPool")
				                  .maxConnections(Integer.MAX_VALUE)
				                  .maxIdleTime(Duration.ofMillis(10))
				                  .build();
		ChannelId[] ids = doTestConnectionIdleTime(provider);
		assertThat(ids[0]).isNotEqualTo(ids[1]);
	}

	@Test
	void testConnectionNoIdleTimeFixedPool() throws Exception {
		ConnectionProvider provider =
				ConnectionProvider.builder("testConnectionNoIdleTimeFixedPool")
				                  .maxConnections(1)
				                  .pendingAcquireTimeout(Duration.ofMillis(100))
				                  .build();
		ChannelId[] ids = doTestConnectionIdleTime(provider);
		assertThat(ids[0]).isEqualTo(ids[1]);
	}

	@Test
	@Disabled
	void testConnectionNoIdleTimeElasticPool() throws Exception {
		ConnectionProvider provider =
				ConnectionProvider.create("testConnectionNoIdleTimeElasticPool", Integer.MAX_VALUE);
		ChannelId[] ids = doTestConnectionIdleTime(provider);
		assertThat(ids[0]).isEqualTo(ids[1]);
	}

	private ChannelId[] doTestConnectionIdleTime(ConnectionProvider provider) throws Exception {
		disposableServer =
				createServer()
				          .handle((req, res) -> res.sendString(Mono.just("hello")))
				          .bindNow();

		Flux<ChannelId> id = createHttpClientForContextWithAddress(provider)
		                       .get()
		                       .uri("/")
		                       .responseConnection((res, conn) -> Mono.just(conn.channel().id())
		                                                              .delayUntil(ch -> conn.inbound().receive()));

		ChannelId id1 = id.blockLast(Duration.ofSeconds(30));
		Thread.sleep(30);
		ChannelId id2 = id.blockLast(Duration.ofSeconds(30));

		assertThat(id1).isNotNull();
		assertThat(id2).isNotNull();

		provider.dispose();
		return new ChannelId[] {id1, id2};
	}

	@Test
	@Disabled
	void testConnectionLifeTimeFixedPoolHttp1() throws Exception {
		ConnectionProvider provider =
				ConnectionProvider.builder("testConnectionLifeTimeFixedPoolHttp1")
				                  .maxConnections(1)
				                  .pendingAcquireTimeout(Duration.ofMillis(100))
				                  .maxLifeTime(Duration.ofMillis(30))
				                  .build();
		try {
			ChannelId[] ids = doTestConnectionLifeTime(createServer(),
					createClient(provider, () -> disposableServer.address()));
			assertThat(ids[0]).isNotEqualTo(ids[1]);
		}
		finally {
			provider.disposeLater()
			        .block(Duration.ofSeconds(5));
		}
	}

	@Test
<<<<<<< HEAD
	@SuppressWarnings("deprecation")
=======
	@Disabled
>>>>>>> 013decba
	void testConnectionLifeTimeFixedPoolHttp2_1() throws Exception {
		Http2SslContextSpec serverCtx = Http2SslContextSpec.forServer(ssc.certificate(), ssc.privateKey());
		Http2SslContextSpec clientCtx =
				Http2SslContextSpec.forClient()
				                   .configure(builder -> builder.trustManager(InsecureTrustManagerFactory.INSTANCE));
		ConnectionProvider provider =
				ConnectionProvider.builder("testConnectionLifeTimeFixedPoolHttp2_1")
				                  .maxConnections(1)
				                  .pendingAcquireTimeout(Duration.ofMillis(100))
				                  .maxLifeTime(Duration.ofMillis(30))
				                  .build();
		try {
			ChannelId[] ids = doTestConnectionLifeTime(
					createServer().protocol(HttpProtocol.H2).secure(spec -> spec.sslContext(serverCtx)),
					createClient(provider, () -> disposableServer.address()).protocol(HttpProtocol.H2).secure(spec -> spec.sslContext(clientCtx)));
			assertThat(ids[0]).isNotEqualTo(ids[1]);
		}
		finally {
			provider.disposeLater()
			        .block(Duration.ofSeconds(5));
		}
	}

	@Test
	void testConnectionLifeTimeElasticPoolHttp1() throws Exception {
		ConnectionProvider provider =
				ConnectionProvider.builder("testConnectionLifeTimeElasticPoolHttp1")
				                  .maxConnections(Integer.MAX_VALUE)
				                  .maxLifeTime(Duration.ofMillis(30))
				                  .build();
		try {
			ChannelId[] ids = doTestConnectionLifeTime(createServer(),
					createClient(provider, () -> disposableServer.address()));
			assertThat(ids[0]).isNotEqualTo(ids[1]);
		}
		finally {
			provider.disposeLater()
			        .block(Duration.ofSeconds(5));
		}
	}

	@Test
	@SuppressWarnings("deprecation")
	void testConnectionLifeTimeElasticPoolHttp2() throws Exception {
		Http2SslContextSpec serverCtx = Http2SslContextSpec.forServer(ssc.certificate(), ssc.privateKey());
		Http2SslContextSpec clientCtx =
				Http2SslContextSpec.forClient()
				                   .configure(builder -> builder.trustManager(InsecureTrustManagerFactory.INSTANCE));
		ConnectionProvider provider =
				ConnectionProvider.builder("testConnectionLifeTimeElasticPoolHttp2")
				                  .maxConnections(Integer.MAX_VALUE)
				                  .maxLifeTime(Duration.ofMillis(30))
				                  .build();
		try {
			ChannelId[] ids = doTestConnectionLifeTime(
					createServer().protocol(HttpProtocol.H2).secure(spec -> spec.sslContext(serverCtx)),
					createClient(provider, () -> disposableServer.address()).protocol(HttpProtocol.H2).secure(spec -> spec.sslContext(clientCtx)));
			assertThat(ids[0]).isNotEqualTo(ids[1]);
		}
		finally {
			provider.disposeLater()
			        .block(Duration.ofSeconds(5));
		}
	}

	@Test
	void testConnectionNoLifeTimeFixedPoolHttp1() throws Exception {
		ConnectionProvider provider =
				ConnectionProvider.builder("testConnectionNoLifeTimeFixedPoolHttp1")
				                  .maxConnections(1)
				                  .pendingAcquireTimeout(Duration.ofMillis(100))
				                  .build();
		try {
			ChannelId[] ids = doTestConnectionLifeTime(createServer(),
					createClient(provider, () -> disposableServer.address()));
			assertThat(ids[0]).isEqualTo(ids[1]);
		}
		finally {
			provider.disposeLater()
			        .block(Duration.ofSeconds(5));
		}
	}

	@Test
	@SuppressWarnings("deprecation")
	void testConnectionNoLifeTimeFixedPoolHttp2() throws Exception {
		Http2SslContextSpec serverCtx = Http2SslContextSpec.forServer(ssc.certificate(), ssc.privateKey());
		Http2SslContextSpec clientCtx =
				Http2SslContextSpec.forClient()
				                   .configure(builder -> builder.trustManager(InsecureTrustManagerFactory.INSTANCE));
		ConnectionProvider provider =
				ConnectionProvider.builder("testConnectionNoLifeTimeFixedPoolHttp2")
				                  .maxConnections(1)
				                  .pendingAcquireTimeout(Duration.ofMillis(100))
				                  .build();
		try {
			ChannelId[] ids = doTestConnectionLifeTime(
					createServer().protocol(HttpProtocol.H2).secure(spec -> spec.sslContext(serverCtx)),
					createClient(provider, () -> disposableServer.address()).protocol(HttpProtocol.H2).secure(spec -> spec.sslContext(clientCtx)));
			assertThat(ids[0]).isEqualTo(ids[1]);
		}
		finally {
			provider.disposeLater()
			        .block(Duration.ofSeconds(5));
		}
	}

	@Test
	@Disabled
	void testConnectionNoLifeTimeElasticPoolHttp1() throws Exception {
		ConnectionProvider provider =
				ConnectionProvider.create("testConnectionNoLifeTimeElasticPoolHttp1", Integer.MAX_VALUE);
		try {
			ChannelId[] ids = doTestConnectionLifeTime(createServer(),
					createClient(provider, () -> disposableServer.address()));
			assertThat(ids[0]).isEqualTo(ids[1]);
		}
		finally {
			provider.disposeLater()
			        .block(Duration.ofSeconds(5));
		}
	}

	@Test
<<<<<<< HEAD
	@SuppressWarnings("deprecation")
=======
	@Disabled
>>>>>>> 013decba
	void testConnectionNoLifeTimeElasticPoolHttp2() throws Exception {
		Http2SslContextSpec serverCtx = Http2SslContextSpec.forServer(ssc.certificate(), ssc.privateKey());
		Http2SslContextSpec clientCtx =
				Http2SslContextSpec.forClient()
				                   .configure(builder -> builder.trustManager(InsecureTrustManagerFactory.INSTANCE));
		ConnectionProvider provider =
				ConnectionProvider.create("testConnectionNoLifeTimeElasticPoolHttp2", Integer.MAX_VALUE);
		try {
			ChannelId[] ids = doTestConnectionLifeTime(
					createServer().protocol(HttpProtocol.H2).secure(spec -> spec.sslContext(serverCtx)),
					createClient(provider, () -> disposableServer.address()).protocol(HttpProtocol.H2).secure(spec -> spec.sslContext(clientCtx)));
			assertThat(ids[0]).isEqualTo(ids[1]);
		}
		finally {
			provider.disposeLater()
			        .block(Duration.ofSeconds(5));
		}
	}

	private ChannelId[] doTestConnectionLifeTime(HttpServer server, HttpClient client) throws Exception {
		disposableServer =
				server.handle((req, resp) ->
				          resp.sendObject(ByteBufFlux.fromString(Mono.delay(Duration.ofMillis(30))
				                                                     .map(Objects::toString))))
				      .bindNow();

		Flux<ChannelId> id = client.get()
		                           .uri("/")
		                           .responseConnection((res, conn) -> {
		                               Channel channel = !client.configuration().checkProtocol(HttpClientConfig.h2) ?
		                                   conn.channel() : conn.channel().parent();
		                               return Mono.just(channel.id())
		                                          .delayUntil(ch -> conn.inbound().receive());
		                           });

		ChannelId id1 = id.blockLast(Duration.ofSeconds(30));
		Thread.sleep(10);
		ChannelId id2 = id.blockLast(Duration.ofSeconds(30));

		assertThat(id1).isNotNull();
		assertThat(id2).isNotNull();

		return new ChannelId[] {id1, id2};
	}

	@Test
<<<<<<< HEAD
	@SuppressWarnings("deprecation")
=======
	@Disabled
>>>>>>> 013decba
	void testConnectionLifeTimeFixedPoolHttp2_2() {
		Http2SslContextSpec serverCtx = Http2SslContextSpec.forServer(ssc.certificate(), ssc.privateKey());
		Http2SslContextSpec clientCtx =
				Http2SslContextSpec.forClient()
				                   .configure(builder -> builder.trustManager(InsecureTrustManagerFactory.INSTANCE));

		disposableServer =
				createServer()
				        .protocol(HttpProtocol.H2)
				        .secure(spec -> spec.sslContext(serverCtx))
				        .http2Settings(setting -> setting.maxConcurrentStreams(2))
				        .handle((req, resp) ->
				            resp.sendObject(ByteBufFlux.fromString(Mono.delay(Duration.ofMillis(30))
				                                                       .map(Objects::toString))))
				        .bindNow();

		ConnectionProvider provider =
				ConnectionProvider.builder("testConnectionLifeTimeFixedPoolHttp2_2")
				                  .maxConnections(1)
				                  .maxLifeTime(Duration.ofMillis(30))
				                  .build();

		HttpClient client =
				createClient(provider, () -> disposableServer.address())
				        .protocol(HttpProtocol.H2)
				        .secure(spec -> spec.sslContext(clientCtx));

		Flux<ChannelId> id = client.get()
		                           .uri("/")
		                           .responseConnection((res, conn) ->
		                               Mono.just(conn.channel().parent().id())
		                                   .delayUntil(ch -> conn.inbound().receive()));
		try {
			//warmup
			id.blockLast(Duration.ofSeconds(5));

			List<ChannelId> ids =
					Flux.range(0, 3)
					    .flatMap(i -> id)
					    .collectList()
					    .block(Duration.ofSeconds(5));

			assertThat(ids).isNotNull().hasSize(3);

			assertThat(ids.get(0)).isEqualTo(ids.get(1));
			assertThat(ids.get(0)).isNotEqualTo(ids.get(2));
		}
		finally {
			provider.disposeLater()
			        .block(Duration.ofSeconds(5));
		}
	}

	@Test
	void testResourceUrlSetInResponse() {
		disposableServer =
				createServer()
				          .handle((req, res) -> res.send())
				          .bindNow();

		final String requestUri = "http://localhost:" + disposableServer.port() + "/foo";
		StepVerifier.create(
		        createHttpClientForContextWithAddress()
		                .get()
		                .uri(requestUri)
		                .responseConnection((res, conn) -> Mono.justOrEmpty(res.resourceUrl())))
		            .expectNext(requestUri)
		            .expectComplete()
		            .verify(Duration.ofSeconds(30));
	}

	@Test
	void testIssue975() throws Exception {
		disposableServer =
				createServer()
				          .route(routes ->
				              routes.get("/dispose",
				                  (req, res) -> res.sendString(
				                      Flux.range(0, 10_000)
				                          .map(i -> {
				                              if (i == 1_000) {
				                                  res.withConnection(Connection::disposeNow);
				                              }
				                              return "a";
				                          }))))
				          .bindNow();

		AtomicBoolean doAfterResponseSuccess = new AtomicBoolean();
		AtomicBoolean doOnResponseError = new AtomicBoolean();
		CountDownLatch latch = new CountDownLatch(1);
		HttpClient.create()
		          .doAfterResponseSuccess((resp, conn) -> doAfterResponseSuccess.set(true))
		          .doOnResponseError((resp, exc) -> doOnResponseError.set(true))
		          .get()
		          .uri("http://localhost:" + disposableServer.port() + "/dispose")
		          .responseSingle((resp, bytes) -> bytes.asString())
		          .subscribe(null, t -> latch.countDown());

		assertThat(latch.await(30, TimeUnit.SECONDS)).isTrue();
		assertThat(doAfterResponseSuccess.get()).isFalse();
		assertThat(doOnResponseError.get()).isTrue();
	}

	@Test
	void testIssue988() {
		disposableServer =
				createServer()
				          .handle((req, res) -> res.sendString(Mono.just("test")))
				          .bindNow(Duration.ofSeconds(30));

		ConnectionProvider provider = ConnectionProvider.create("testIssue988", 1);
		HttpClient client =
				createHttpClientForContextWithAddress(provider)
				        .wiretap("testIssue988", LogLevel.INFO)
				        .metrics(true, Function.identity());

		AtomicReference<Channel> ch1 = new AtomicReference<>();
		StepVerifier.create(client.doOnConnected(c -> ch1.set(c.channel()))
				                  .get()
				                  .uri("/1")
				                  .responseContent()
				                  .aggregate()
				                  .asString())
				    .expectNextMatches("test"::equals)
				    .expectComplete()
				    .verify(Duration.ofSeconds(30));

		AtomicReference<Channel> ch2 = new AtomicReference<>();
		StepVerifier.create(client.doOnConnected(c -> ch2.set(c.channel()))
				                  .post()
				                  .uri("/2")
				                  .send(ByteBufFlux.fromString(Mono.just("test")))
				                  .responseContent()
				                  .aggregate()
				                  .asString())
				    .expectNextMatches("test"::equals)
				    .expectComplete()
				    .verify(Duration.ofSeconds(30));

		AtomicReference<Channel> ch3 = new AtomicReference<>();
		StepVerifier.create(
				client.doOnConnected(c -> ch3.set(c.channel()))
				      .wiretap("testIssue988", LogLevel.ERROR)
				      .post()
				      .uri("/3")
				      .responseContent()
				      .aggregate()
				      .asString())
				    .expectNextMatches("test"::equals)
				    .expectComplete()
				    .verify(Duration.ofSeconds(30));

		assertThat(ch1.get()).isSameAs(ch2.get());
		assertThat(ch1.get()).isNotSameAs(ch3.get());

		provider.dispose();
	}

	@Test
	void testDoAfterResponseSuccessDisposeConnection() throws Exception {
		disposableServer =
				createServer()
				          .handle((req, res) -> res.sendString(Flux.just("test", "test", "test")))
				          .bindNow(Duration.ofSeconds(30));

		CountDownLatch latch = new CountDownLatch(1);
		StepVerifier.create(
		        createHttpClientForContextWithPort()
		                .doAfterResponseSuccess((res, conn) -> {
		                    conn.onDispose()
		                        .subscribe(null, null, latch::countDown);
		                    conn.dispose();
		                })
		                .get()
		                .uri("/")
		                .responseContent()
		                .aggregate()
		                .asString())
		            .expectNext("testtesttest")
		            .expectComplete()
		            .verify(Duration.ofSeconds(30));

		assertThat(latch.await(30, TimeUnit.SECONDS)).isTrue();
	}

	@Test
	void testHttpClientWithDomainSocketsNIOTransport() {
		assertThatExceptionOfType(IllegalArgumentException.class)
				.isThrownBy(() -> {
					LoopResources loop = LoopResources.create("testHttpClientWithDomainSocketsNIOTransport");
					try {
						createClient(() -> new DomainSocketAddress("/tmp/test.sock"))
						          .runOn(loop, false)
						          .get()
						          .uri("/")
						          .responseContent()
						          .aggregate()
						          .block(Duration.ofSeconds(30));
					}
					finally {
						loop.disposeLater()
						    .block(Duration.ofSeconds(30));
					}
		});
	}

	@Test
	void testHttpClientWithDomainSocketsWithHost() {
		assertThatExceptionOfType(IllegalArgumentException.class)
				.isThrownBy(() -> createClient(() -> new DomainSocketAddress("/tmp/test.sock"))
		                                    .host("localhost")
		                                    .get()
		                                    .uri("/")
		                                    .responseContent()
		                                    .aggregate()
		                                    .block(Duration.ofSeconds(30)));
	}

	@Test
	void testHttpClientWithDomainSocketsWithPort() {
		assertThatExceptionOfType(IllegalArgumentException.class)
				.isThrownBy(() -> createClient(() -> new DomainSocketAddress("/tmp/test.sock"))
		                                    .port(1234)
		                                    .get()
		                                    .uri("/")
		                                    .responseContent()
		                                    .aggregate()
		                                    .block(Duration.ofSeconds(30)));
	}

	@Test
	@SuppressWarnings("deprecation")
	void testTcpConfigurationUnsupported_1() {
		assertThatExceptionOfType(UnsupportedOperationException.class)
				.isThrownBy(() -> HttpClient.create()
		                                    .tcpConfiguration(tcp -> tcp.doOnConnect(TransportConfig::attributes)));
	}

	@Test
	@SuppressWarnings("deprecation")
	void testTcpConfigurationUnsupported_2() {
		assertThatExceptionOfType(UnsupportedOperationException.class)
				.isThrownBy(() -> HttpClient.create()
		                                    .tcpConfiguration(tcp -> tcp.handle((req, res) -> res.sendString(Mono.just("test")))));
	}

	@Test
	@SuppressWarnings("deprecation")
	void testTcpConfigurationUnsupported_3() {
		assertThatExceptionOfType(UnsupportedOperationException.class)
				.isThrownBy(() -> HttpClient.create()
		                                    .tcpConfiguration(tcp -> {
		                                        tcp.connect();
		                                        return tcp;
		                                    }));
	}

	@Test
	@SuppressWarnings("deprecation")
	void testTcpConfigurationUnsupported_4() {
		assertThatExceptionOfType(UnsupportedOperationException.class)
				.isThrownBy(() -> HttpClient.create()
		                                    .tcpConfiguration(tcp -> {
		                                        tcp.configuration();
		                                        return tcp;
		                                    }));
	}

	@Test
	void testApplyTcpClientSSLConfig() throws Exception {
		SslContext sslContext = SslContextBuilder.forClient().build();
		TcpClient tcpClient = TcpClient.create().secure(sslProviderBuilder -> sslProviderBuilder.sslContext(sslContext));
		HttpClient httpClient = HttpClientConnect.applyTcpClientConfig(tcpClient.configuration());

		assertThat(tcpClient.configuration().sslProvider()).isEqualTo(httpClient.configuration().sslProvider());
	}

	@Test
	void testUriNotAbsolute_1() {
		assertThatExceptionOfType(IllegalArgumentException.class)
				.isThrownBy(() -> HttpClient.create()
		                                    .get()
		                                    .uri(new URI("/")));
	}

	@Test
	void testUriNotAbsolute_2() {
		assertThatExceptionOfType(IllegalArgumentException.class)
				.isThrownBy(() -> HttpClient.create()
		                                    .websocket()
		                                    .uri(new URI("/")));
	}

	@Test
	void testUriWhenFailedRequest_1() throws Exception {
		doTestUriWhenFailedRequest(false);
	}

	@Test
	void testUriWhenFailedRequest_2() throws Exception {
		doTestUriWhenFailedRequest(true);
	}

	private void doTestUriWhenFailedRequest(boolean useUri) throws Exception {
		disposableServer =
				createServer()
				          .handle((req, res) -> {
				              throw new RuntimeException("doTestUriWhenFailedRequest");
				          })
				          .bindNow(Duration.ofSeconds(30));

		AtomicReference<String> uriFailedRequest = new AtomicReference<>();
		HttpClient client = createHttpClientForContextWithPort()
				          .doOnRequestError((req, t) -> uriFailedRequest.set(req.uri()));

		String uri = "http://localhost:" + disposableServer.port() + "/";
		if (useUri) {
			StepVerifier.create(client.get()
			                          .uri(new URI(uri))
			                          .responseContent())
			            .expectError()
			            .verify(Duration.ofSeconds(30));
		}
		else {
			StepVerifier.create(client.get()
			                          .uri(uri)
			                          .responseContent())
			            .expectError()
			            .verify(Duration.ofSeconds(30));
		}

		assertThat(uriFailedRequest.get()).isNotNull();
		assertThat(uriFailedRequest.get()).isEqualTo(uri);
	}

	@Test
	void testIssue1133() throws Exception {
		disposableServer =
				createServer()
				          .handle((req, res) -> res.sendString(Mono.just("testIssue1133")))
				          .bindNow(Duration.ofSeconds(30));

		StepVerifier.create(createHttpClientForContextWithPort()
		                              .get()
		                              .uri(new URI("http://localhost:" + disposableServer.port() + "/"))
		                              .responseContent()
		                              .aggregate()
		                              .asString())
		            .expectNext("testIssue1133")
		            .expectComplete()
		            .verify(Duration.ofSeconds(30));
	}

	@Test
	void testIssue1031() {
		disposableServer =
				createServer()
				          .host("localhost")
				          .route(r -> r.get("/1", (req, res) -> res.sendRedirect("/2"))
				                       .get("/2", (req, res) -> res.status(200)
				                                                   .sendString(Mono.just("OK"))))
				          .bindNow();

		AtomicReference<List<HttpClientInfos>> onRequest = new AtomicReference<>(new ArrayList<>());
		AtomicReference<HttpClientInfos> onRedirect = new AtomicReference<>();
		AtomicReference<HttpClientInfos> onResponse = new AtomicReference<>();
		AtomicReference<HttpClientInfos> onResponseError = new AtomicReference<>();
		Tuple2<String, HttpResponseStatus> response =
				createHttpClientForContextWithAddress()
				          .followRedirect(true, req -> req.addHeader("testIssue1031", "testIssue1031"))
				          .doOnRequest((req, c) -> onRequest.get().add(req))
				          .doOnRedirect((res, c) -> onRedirect.set(res))
				          .doOnResponse((res, c) -> onResponse.set(res))
				          .doOnResponseError((res, t) -> onResponseError.set(res))
				          .get()
				          .uri("/1")
				          .responseSingle((res, bytes) -> bytes.asString().zipWith(Mono.just(res.status())))
				          .block(Duration.ofSeconds(30));

		assertThat(response).isNotNull();
		assertThat(response.getT1()).isEqualTo("OK");
		assertThat(response.getT2()).isEqualTo(HttpResponseStatus.OK);
		assertThat(onRequest.get().size()).isEqualTo(2);
		String address = "http://" + disposableServer.host() + ":" + disposableServer.port();
		checkExpectationsIssue1031(onRequest.get().get(0), "/1", 0, address + "/1", null);
		checkExpectationsIssue1031(onRequest.get().get(1), "/2", 1, address + "/2", "testIssue1031");
		checkExpectationsIssue1031(onRedirect.get(), "/1", 0, address + "/1", null);
		checkExpectationsIssue1031(onResponse.get(), "/2", 1, address + "/2", "testIssue1031");
		assertThat(onResponseError.get()).isNull();
	}

	private void checkExpectationsIssue1031(HttpClientInfos info, String expectedUri, int expectedRedirections,
			String expectedResourceUri, @Nullable String expectedLocation) {
		assertThat(info).isNotNull();
		assertThat(info.method()).isEqualTo(HttpMethod.GET);
		assertThat(info.uri()).isEqualTo(expectedUri);
		assertThat(info.redirectedFrom().length).isEqualTo(expectedRedirections);
		assertThat(info.resourceUrl()).isEqualTo(expectedResourceUri);
		assertThat(info.requestHeaders().get("testIssue1031")).isEqualTo(expectedLocation);
	}

	@Test
	void testIssue1159() {
		disposableServer =
				createServer()
				          .handle((req, res) -> res.sendString(Mono.just("testIssue1159")))
				          .bindNow();

		doTestIssue1159(false, 100);
		doTestIssue1159(true, 200);
	}

	private void doTestIssue1159(boolean onHttpRequestLevel, long expectedTimeout) {
		AtomicBoolean onRequest = new AtomicBoolean();
		AtomicBoolean onResponse = new AtomicBoolean();
		AtomicBoolean onDisconnected = new AtomicBoolean();
		AtomicLong timeout = new AtomicLong();
		String response =
				createHttpClientForContextWithAddress()
				        .doOnRequest((req, conn) -> {
				            if (onHttpRequestLevel) {
				                req.responseTimeout(Duration.ofMillis(200));
				            }
				            onRequest.set(conn.channel().pipeline().get(NettyPipeline.ResponseTimeoutHandler) != null);
				        })
				        .doOnResponse((req, conn) -> {
				            ChannelHandler handler = conn.channel().pipeline().get(NettyPipeline.ResponseTimeoutHandler);
				            if (handler != null) {
				                onResponse.set(true);
				                timeout.set(((ReadTimeoutHandler) handler).getReaderIdleTimeInMillis());
				            }
				        })
				        .doOnDisconnected(conn ->
				            onDisconnected.set(conn.channel().pipeline().get(NettyPipeline.ResponseTimeoutHandler) != null))
				        .responseTimeout(Duration.ofMillis(100))
				        .post()
				        .uri("/")
				        .responseContent()
				        .aggregate()
				        .asString()
				        .block(Duration.ofSeconds(30));

		assertThat(response).isEqualTo("testIssue1159");
		assertThat(onRequest.get()).isFalse();
		assertThat(onResponse.get()).isTrue();
		assertThat(onDisconnected.get()).isFalse();
		assertThat(timeout.get()).isEqualTo(expectedTimeout);
	}

	@Test
	void testLoopAndResolver() {
		LoopResources loop = LoopResources.create("testLoopAndResolver");
		HttpClient client =
				HttpClient.create()
				          .wiretap(true);

		StepVerifier.create(client.get()
		                          .uri("https://example.com")
		                          .response((r, buf) -> Mono.just(r.status().code())))
		            .expectNextMatches(status -> status >= 200 && status < 400)
		            .expectComplete()
		            .verify(Duration.ofSeconds(30));

		StepVerifier.create(client.runOn(loop, false)
		                          .get()
		                          .uri("https://example.com")
		                          .response((r, buf) -> Mono.just(r.status().code())))
		            .expectNextMatches(status -> status >= 200 && status < 400)
		            .expectComplete()
		            .verify(Duration.ofSeconds(30));

		StepVerifier.create(client.runOn(loop, false)
		                          .resolver(spec -> spec.trace("reactor.netty.testLoopAndResolver", LogLevel.DEBUG))
		                          .get()
		                          .uri("https://example.com")
		                          .response((r, buf) -> Mono.just(r.status().code())))
		            .expectNextMatches(status -> status >= 200 && status < 400)
		            .expectComplete()
		            .verify(Duration.ofSeconds(30));

		loop.disposeLater()
		    .block(Duration.ofSeconds(30));
	}

	@Test
	void testCustomMetricsRecorderWithUriMapper() throws InterruptedException {
		CountDownLatch latch = new CountDownLatch(5);

		disposableServer =
				createServer()
				          .handle((req, resp) -> resp.sendString(Mono.just("OK")))
				          .bindNow();

		List<String> collectedUris = new CopyOnWriteArrayList<>();

		HttpClient.create()
		          .metrics(true,
		              () -> new HttpClientMetricsRecorder() {
		                  @Override
		                  public void recordDataReceived(SocketAddress remoteAddress, String uri, long bytes) {
		                      collectedUris.add(uri);
		                      latch.countDown();
		                  }

		                  @Override
		                  public void recordDataSent(SocketAddress remoteAddress, String uri, long bytes) {
		                      collectedUris.add(uri);
		                      latch.countDown();
		                  }

		                  @Override
		                  public void incrementErrorsCount(SocketAddress remoteAddress, String uri) {
		                      collectedUris.add(uri);
		                      latch.countDown();
		                  }

		                  @Override
		                  public void recordDataReceived(SocketAddress remoteAddress, long bytes) {
		                  }

		                  @Override
		                  public void recordDataSent(SocketAddress remoteAddress, long bytes) {
		                  }

		                  @Override
		                  public void incrementErrorsCount(SocketAddress remoteAddress) {
		                  }

		                  @Override
		                  public void recordTlsHandshakeTime(SocketAddress remoteAddress, Duration time, String status) {
		                  }

		                  @Override
		                  public void recordConnectTime(SocketAddress remoteAddress, Duration time, String status) {
		                  }

		                  @Override
		                  public void recordResolveAddressTime(SocketAddress remoteAddress, Duration time, String status) {
		                  }

		                  @Override
		                  public void recordDataReceivedTime(SocketAddress remoteAddress, String uri, String method, String status, Duration time) {
		                      collectedUris.add(uri);
		                      latch.countDown();
		                  }

		                  @Override
		                  public void recordDataSentTime(SocketAddress remoteAddress, String uri, String method, Duration time) {
		                      collectedUris.add(uri);
		                      latch.countDown();
		                  }

		                  @Override
		                  public void recordResponseTime(SocketAddress remoteAddress, String uri, String method, String status, Duration time) {
		                      collectedUris.add(uri);
		                      latch.countDown();
		                  }
		              },
		              s -> s.startsWith("/stream/") ? "/stream/{n}" : s)
		          .get()
		          .uri("http://localhost:" + disposableServer.port() + "/stream/1024")
		          .responseContent()
		          .aggregate()
		          .block(Duration.ofSeconds(30));

		assertThat(latch.await(30, TimeUnit.SECONDS)).isTrue();
		assertThat(collectedUris).isNotEmpty()
		                         .containsOnly("/stream/{n}");
	}

	@Test
	void testNoEvictInBackground() throws Exception {
		doTestEvictInBackground(1, false);
	}

	@Test
	@Disabled
	void testEvictInBackground() throws Exception {
		doTestEvictInBackground(0, true);
	}

	private void doTestEvictInBackground(int expectation, boolean evict) throws Exception {
		AtomicReference<ConnectionPoolMetrics> m = new AtomicReference<>();
		ConnectionProvider.Builder builder =
				ConnectionProvider.builder("testEvictInBackground")
				                  .maxConnections(1)
				                  .maxIdleTime(Duration.ofMillis(20))
				                  .metrics(true, () -> (poolName, id, remoteAddress, metrics) -> m.set(metrics));

		if (evict) {
			builder.evictInBackground(Duration.ofMillis(50));
		}

		disposableServer =
				createServer()
				          .handle((req, resp) -> resp.sendString(Mono.just("testEvictInBackground")))
				          .bindNow();

		createHttpClientForContextWithAddress(builder.build())
		        .get()
		        .uri("/")
		        .responseContent()
		        .aggregate()
		        .block(Duration.ofSeconds(30));

		Thread.sleep(200);

		assertThat(m.get()).isNotNull();
		assertThat(m.get().idleSize()).isEqualTo(expectation);
	}

	@Test
	@Disabled
	void testIssue1478() throws Exception {
		disposableServer =
				HttpServer.create()
				          .handle((req, res) -> res.addHeader(HttpHeaderNames.CONNECTION, HttpHeaderValues.CLOSE)
				                                   .status(HttpResponseStatus.BAD_REQUEST)
				                                   .send(req.receive()
				                                            .retain()
				                                            .next()))
				          .bindNow();

		Path largeFile = Paths.get(getClass().getResource("/largeFile.txt").toURI());

		Path largeFileParent = largeFile.getParent();
		assertThat(largeFileParent).isNotNull();

		Path tempFile = Files.createTempFile(largeFileParent, "temp", ".txt");
		tempFile.toFile().deleteOnExit();

		byte[] fileBytes = Files.readAllBytes(largeFile);
		for (int i = 0; i < 1000; i++) {
			Files.write(tempFile, fileBytes, StandardOpenOption.APPEND);
		}

		HttpClient.create()
		          .port(disposableServer.port())
		          .post()
		          .send((req, out) -> out.sendFile(tempFile))
		          .responseSingle((res, bytes) -> Mono.just(res.status().code()))
		          .as(StepVerifier::create)
		          .expectNext(400)
		          .expectComplete()
		          .verify(Duration.ofSeconds(5));
	}

	@Test
	void testConfigurationSecurityThenProtocols_DefaultHTTP11SslProvider() {
		HttpClient client = HttpClient.create().secure();

		doTestProtocolsAndDefaultSslProviderAvailability(client.protocol(HttpProtocol.HTTP11),
				HttpClientSecure.DEFAULT_HTTP_SSL_PROVIDER);

		doTestProtocolsAndDefaultSslProviderAvailability(client.protocol(HttpProtocol.HTTP11, HttpProtocol.H2C),
				HttpClientSecure.DEFAULT_HTTP_SSL_PROVIDER);
	}

	@Test
	void testConfigurationSecurityThenProtocols_DefaultH2SslProvider() {
		HttpClient client = HttpClient.create().secure();

		doTestProtocolsAndDefaultSslProviderAvailability(client.protocol(HttpProtocol.HTTP11, HttpProtocol.H2),
				HttpClientSecure.DEFAULT_HTTP2_SSL_PROVIDER);

		doTestProtocolsAndDefaultSslProviderAvailability(client.protocol(HttpProtocol.HTTP11, HttpProtocol.H2, HttpProtocol.H2C),
				HttpClientSecure.DEFAULT_HTTP2_SSL_PROVIDER);

		doTestProtocolsAndDefaultSslProviderAvailability(client.protocol(HttpProtocol.H2),
				HttpClientSecure.DEFAULT_HTTP2_SSL_PROVIDER);

		doTestProtocolsAndDefaultSslProviderAvailability(client.protocol(HttpProtocol.H2, HttpProtocol.H2C),
				HttpClientSecure.DEFAULT_HTTP2_SSL_PROVIDER);
	}

	@Test
	void testConfigurationOnlyProtocols_NoDefaultSslProvider() {
		HttpClient client = HttpClient.create();

		doTestProtocolsAndDefaultSslProviderAvailability(client.protocol(HttpProtocol.HTTP11), null);

		doTestProtocolsAndDefaultSslProviderAvailability(client.protocol(HttpProtocol.HTTP11, HttpProtocol.H2C), null);

		doTestProtocolsAndDefaultSslProviderAvailability(client.protocol(HttpProtocol.HTTP11, HttpProtocol.H2), null);

		doTestProtocolsAndDefaultSslProviderAvailability(
				client.protocol(HttpProtocol.HTTP11, HttpProtocol.H2, HttpProtocol.H2C), null);

		doTestProtocolsAndDefaultSslProviderAvailability(client.protocol(HttpProtocol.H2), null);

		doTestProtocolsAndDefaultSslProviderAvailability(client.protocol(HttpProtocol.H2, HttpProtocol.H2C), null);

		doTestProtocolsAndDefaultSslProviderAvailability(client.protocol(HttpProtocol.H2C), null);
	}

	private void doTestProtocolsAndDefaultSslProviderAvailability(HttpClient client, @Nullable SslProvider sslProvider) {
		assertThat(client.configuration().sslProvider()).isSameAs(sslProvider);
	}

	@Test
	void testSameNameResolver_WithConnectionPoolNoMetrics() {
		doTestSameNameResolver(true, false);
	}

	@Test
	void testSameNameResolver_WithConnectionPoolWithMetrics() {
		doTestSameNameResolver(true, true);
	}

	@Test
	void testSameNameResolver_NoConnectionPoolNoMetrics() {
		doTestSameNameResolver(false, false);
	}

	@Test
	void testSameNameResolver_NoConnectionPoolWithMetrics() {
		doTestSameNameResolver(false, true);
	}

	private void doTestSameNameResolver(boolean useConnectionPool, boolean enableMetrics) {
		disposableServer =
				createServer()
				        .handle((req, res) -> res.sendString(Mono.just("doTestSameNameResolver")))
				        .bindNow();

		int port = disposableServer.port();
		AtomicReference<List<AddressResolverGroup<?>>> resolvers = new AtomicReference<>(new ArrayList<>());
		Flux.range(0, 2)
		    .flatMap(i -> {
		        // HttpClient creation multiple times is deliberate
		        HttpClient client = useConnectionPool ? createClient(port) : createClientNewConnection(port);
		        return client.metrics(enableMetrics, Function.identity())
		                     .doOnConnect(config -> resolvers.get().add(config.resolverInternal()))
		                     .get()
		                     .uri("/")
		                     .responseContent()
		                     .aggregate()
		                     .asString();
		    })
		    .as(StepVerifier::create)
		    .expectNext("doTestSameNameResolver", "doTestSameNameResolver")
		    .expectComplete()
		    .verify(Duration.ofSeconds(5));

		assertThat(resolvers.get()).isNotNull();
		assertThat(resolvers.get().get(0)).isSameAs(resolvers.get().get(1));
	}

	@Test
	void testIssue1547() throws Exception {
		disposableServer =
				createServer()
				        .handle((req, res) -> res.sendString(Mono.just("testIssue1547")))
				        .bindNow();

		EventLoopGroup loop = new NioEventLoopGroup(1);
		AtomicReference<List<AddressResolverGroup<?>>> resolvers = new AtomicReference<>(new ArrayList<>());
		AtomicReference<List<AddressResolverGroup<?>>> resolversInternal = new AtomicReference<>(new ArrayList<>());
		try {
			HttpClient client = createClientNewConnection(disposableServer.port()).runOn(useNative -> loop);

			Flux.range(0, 2)
			    .flatMap(i -> client.metrics(true, Function.identity())
			                        .doOnConnect(config -> {
			                            resolvers.get().add(config.resolver());
			                            resolversInternal.get().add(config.resolverInternal());
			                        })
			                       .get()
			                       .uri("/")
			                       .responseContent()
			                       .aggregate()
			                       .asString())
			    .as(StepVerifier::create)
			    .expectNext("testIssue1547", "testIssue1547")
			    .expectComplete()
			    .verify(Duration.ofSeconds(5));

			assertThat(resolvers.get()).isNotNull();
			assertThat(resolvers.get().get(0))
					.isSameAs(resolvers.get().get(1))
					.isInstanceOf(DnsAddressResolverGroup.class);

			assertThat(resolversInternal.get()).isNotNull();
			assertThat(resolversInternal.get().get(0)).isSameAs(resolversInternal.get().get(1));
			assertThat(resolversInternal.get().get(0).getClass().getSimpleName()).isEqualTo("MicrometerAddressResolverGroupMetrics");
		}
		finally {
			// Closing the executor cleans the AddressResolverGroup internal structures and closes the resolver
			loop.shutdownGracefully()
			    .get(500, TimeUnit.SECONDS);
		}

		assertThatExceptionOfType(IllegalStateException.class)
				.isThrownBy(() ->
						resolvers.get()
						         .get(0)
						         .getResolver(loop.next()))
				.withMessage("executor not accepting a task");

		assertThatExceptionOfType(IllegalStateException.class)
				.isThrownBy(() ->
						resolversInternal.get()
						                 .get(0)
						                 .getResolver(loop.next()))
				.withMessage("executor not accepting a task");
	}

	@Test
	void testCustomUserAgentHeaderPreserved() {
		disposableServer =
				createServer()
				        .handle((req, res) -> res.sendString(Mono.just(req.requestHeaders()
				                                                          .get(HttpHeaderNames.USER_AGENT, ""))))
				        .bindNow();

		HttpClient client = createClient(disposableServer.port());
		Flux.just("User-Agent", "user-agent")
		    .flatMap(s -> client.headers(h -> h.set(s, "custom"))
		                        .get()
		                        .responseContent()
		                        .aggregate()
		                        .asString())
		    .collectList()
		    .as(StepVerifier::create)
		    .expectNext(Arrays.asList("custom", "custom"))
		    .expectComplete()
		    .verify(Duration.ofSeconds(5));
	}

	@Test
	void testCustomHandlerAddedOnChannelInitAlwaysAvailable() {
		doTestCustomHandlerAddedOnCallbackAlwaysAvailable(
				client -> client.doOnChannelInit((observer, channel, address) ->
						Connection.from(channel).addHandlerLast("custom", new ChannelHandlerAdapter(){})));
	}

	@Test
	void testCustomHandlerAddedOnChannelConnectedAlwaysAvailable() {
		doTestCustomHandlerAddedOnCallbackAlwaysAvailable(
				client -> client.doOnConnected(conn -> conn.addHandlerLast("custom", new ChannelHandlerAdapter(){})));
	}

	private void doTestCustomHandlerAddedOnCallbackAlwaysAvailable(Function<HttpClient, HttpClient> customizer) {
		disposableServer =
				createServer()
				        .handle((req, res) -> res.sendString(Mono.just("testCustomHandlerAddedOnCallback")))
				        .bindNow();

		ConnectionProvider provider = ConnectionProvider.create("testCustomHandlerAddedOnCallback", 1);
		AtomicBoolean handlerExists = new AtomicBoolean();
		HttpClient client = customizer.apply(
				createHttpClientForContextWithPort(provider)
				        .doOnRequest((req, conn) -> handlerExists.set(conn.channel().pipeline().get("custom") != null)));
		try {
			Flux.range(0, 2)
			    .flatMap(i -> client.get()
			                        .uri("/")
			                        .responseContent()
			                        .aggregate()
			                        .asString())
			    .collectList()
			    .as(StepVerifier::create)
			    .expectNext(Arrays.asList("testCustomHandlerAddedOnCallback", "testCustomHandlerAddedOnCallback"))
			    .expectComplete()
			    .verify(Duration.ofSeconds(5));

			assertThat(handlerExists).isTrue();
		}
		finally {
			provider.disposeLater()
			        .block(Duration.ofSeconds(5));
		}
	}

	@Test
	void testIssue1697() {
		disposableServer =
				createServer()
				        .handle((req, res) -> res.sendString(Mono.just("testIssue1697")))
				        .bindNow();

		AtomicBoolean onRequest = new AtomicBoolean();
		AtomicBoolean onResponse = new AtomicBoolean();
		AtomicBoolean onDisconnected = new AtomicBoolean();
		HttpClient client =
				createHttpClientForContextWithAddress()
				        .doOnRequest((req, conn) ->
				            onRequest.set(conn.channel().pipeline().get(NettyPipeline.ResponseTimeoutHandler) != null))
				        .doOnResponse((req, conn) ->
				            onResponse.set(conn.channel().pipeline().get(NettyPipeline.ResponseTimeoutHandler) != null))
				        .doOnDisconnected(conn ->
				            onDisconnected.set(conn.channel().pipeline().get(NettyPipeline.ResponseTimeoutHandler) != null))
						.responseTimeout(Duration.ofMillis(100));

		doTestIssue1697(client, true, onRequest, onResponse, onDisconnected);
		doTestIssue1697(client.responseTimeout(null), false, onRequest, onResponse, onDisconnected);
	}

	private void doTestIssue1697(HttpClient client, boolean hasTimeout, AtomicBoolean onRequest,
			AtomicBoolean onResponse, AtomicBoolean onDisconnected) {
		String response =
				client.post()
				      .uri("/")
				      .responseContent()
				      .aggregate()
				      .asString()
				      .block(Duration.ofSeconds(10));

		assertThat(response).isEqualTo("testIssue1697");
		assertThat(onRequest.get()).isFalse();
		if (hasTimeout) {
			assertThat(onResponse.get()).isTrue();
		}
		else {
			assertThat(onResponse.get()).isFalse();
		}
		assertThat(onDisconnected.get()).isFalse();
	}

	@Test
	public void testSharedNameResolver_SharedClientWithConnectionPool() throws InterruptedException {
		doTestSharedNameResolver(HttpClient.create(), true);
	}

	@Test
	public void testSharedNameResolver_SharedClientNoConnectionPool() throws InterruptedException {
		doTestSharedNameResolver(HttpClient.newConnection(), true);
	}

	@Test
	public void testSharedNameResolver_NotSharedClientWithConnectionPool() throws InterruptedException {
		doTestSharedNameResolver(HttpClient.create(), false);
	}

	@Test
	public void testSharedNameResolver_NotSharedClientNoConnectionPool() throws InterruptedException {
		doTestSharedNameResolver(HttpClient.newConnection(), false);
	}

	@Test
	void testHttpClientCancelled() throws InterruptedException {
		// logged by the server when last http packet is sent and channel is terminated
		String serverCancelledLog = "[HttpServer] Channel inbound receiver cancelled (subscription disposed).";
		// logged by client when cancelled while receiving response
		String clientCancelledLog = HttpClientOperations.INBOUND_CANCEL_LOG;

		ConnectionProvider pool = ConnectionProvider.create("testHttpClientCancelled", 1);
		try (LogTracker lt = new LogTracker(ChannelOperations.class, serverCancelledLog);
		     LogTracker lt2 = new LogTracker(HttpClientOperations.class, clientCancelledLog)) {
			CountDownLatch serverClosed = new CountDownLatch(1);
			Sinks.Empty<Void> empty = Sinks.empty();
			CancelReceiverHandlerTest cancelReceiver = new CancelReceiverHandlerTest(empty::tryEmitEmpty, 1);

			disposableServer =
					createServer().handle((in, out) -> {
					                  in.withConnection(connection -> connection.onDispose(serverClosed::countDown));
					                  return in.receive()
					                           .asString()
					                           .log("server.receive")
					                           .then(out.sendString(Mono.just("data")).neverComplete());
					              })
					              .bindNow();

			HttpClient httpClient = createHttpClientForContextWithPort(pool);
			CountDownLatch clientCancelled = new CountDownLatch(1);

			// Creates a client that should be cancelled by the Flix.zip (see below)
			Mono<String> client =
					httpClient.doOnRequest((req, conn) -> conn.addHandlerFirst(cancelReceiver))
					          .get()
					          .responseContent()
					          .aggregate()
					          .asString()
					          .log("client")
					          .doOnCancel(clientCancelled::countDown);

			// Zip client with a mono which completes with an empty value when the server receives the request.
			// The client should then be cancelled with a log message.
			StepVerifier.create(Flux.zip(client, empty.asMono()).log("zip"))
			            .expectNextCount(0)
			            .expectComplete()
			            .verify(Duration.ofSeconds(30));

			assertThat(cancelReceiver.awaitAllReleased(30)).as("cancelReceiver").isTrue();
			assertThat(clientCancelled.await(30, TimeUnit.SECONDS)).as("latchClient await").isTrue();
			assertThat(serverClosed.await(30, TimeUnit.SECONDS)).as("latchServerClosed await").isTrue();
			assertThat(lt.latch.await(30, TimeUnit.SECONDS)).as("logTracker await").isTrue();
			assertThat(lt2.latch.await(30, TimeUnit.SECONDS)).as("logTracker2 await").isTrue();
		}
		finally {
			pool.disposeLater()
			    .block(Duration.ofSeconds(30));
		}
	}

	private void doTestSharedNameResolver(HttpClient client, boolean sharedClient) throws InterruptedException {
		disposableServer =
				HttpServer.create()
				          .port(0)
				          .handle((req, res) -> res.sendString(Mono.just("testNoOpenedFileDescriptors")))
				          .bindNow(Duration.ofSeconds(30));

		LoopResources loop = LoopResources.create("doTestSharedNameResolver", 4, true);
		AtomicReference<List<AddressResolverGroup<?>>> resolvers = new AtomicReference<>(new ArrayList<>());
		try {
			int count = 8;
			CountDownLatch latch = new CountDownLatch(count);
			HttpClient localClient = null;
			if (sharedClient) {
				localClient = client.runOn(loop)
				                    .port(disposableServer.port())
				                    .doOnConnect(config -> resolvers.get().add(config.resolver()))
				                    .doOnConnected(conn ->
				                            conn.onTerminate()
				                                .subscribe(null, t -> latch.countDown(), latch::countDown));
			}
			for (int i = 0; i < count; i++) {
				if (!sharedClient) {
					localClient = client.runOn(loop)
					                    .port(disposableServer.port())
					                    .doOnConnect(config -> resolvers.get().add(config.resolver()))
					                    .doOnConnected(conn ->
					                            conn.onTerminate()
					                                .subscribe(null, t -> latch.countDown(), latch::countDown));
				}
				localClient.get()
				           .uri("/")
				           .responseContent()
				           .aggregate()
				           .asString()
				           .subscribe();
			}

			assertThat(latch.await(30, TimeUnit.SECONDS)).isTrue();

			assertThat(resolvers.get().size()).isEqualTo(count);
			AddressResolverGroup<?> resolver = resolvers.get().get(0);
			assertThat(resolvers.get()).allMatch(addressResolverGroup -> addressResolverGroup == resolver);
		}
		finally {
			loop.disposeLater()
			    .block(Duration.ofSeconds(5));
		}
	}

	@Test
	void testIssue1943Http11() {
		doTestIssue1943(HttpProtocol.HTTP11);
	}

	@Test
	void testIssue1943H2C() {
		doTestIssue1943(HttpProtocol.H2C);
	}

	private void doTestIssue1943(HttpProtocol protocol) {
		LoopResources serverLoop = LoopResources.create("testIssue1943");
		disposableServer =
				createServer()
				        .protocol(protocol)
				        .runOn(serverLoop)
				        .handle((req, res) -> res.sendString(Mono.just("testIssue1943")))
				        .bindNow();

		HttpClient client = createClient(disposableServer.port()).protocol(protocol);
		HttpClientConfig config = client.configuration();

		LoopResources loopResources1 = config.loopResources();
		ConnectionProvider provider1 = config.connectionProvider();
		AddressResolverGroup<?> resolverGroup1 = config.defaultAddressResolverGroup();

		try {
		client.get()
		      .uri("/")
		      .responseContent()
		      .aggregate()
		      .asString()
		      .as(StepVerifier::create)
		      .expectNext("testIssue1943")
		      .expectComplete()
		      .verify(Duration.ofSeconds(5));

		HttpResources.reset();

		LoopResources loopResources2 = config.loopResources();
		ConnectionProvider provider2 = config.connectionProvider();
		AddressResolverGroup<?> resolverGroup2 = config.defaultAddressResolverGroup();

		assertThat(loopResources1).isNotSameAs(loopResources2);
		assertThat(provider1).isNotSameAs(provider2);
		assertThat(resolverGroup1).isNotSameAs(resolverGroup2);

		client.get()
		      .uri("/")
		      .responseContent()
		      .aggregate()
		      .asString()
		      .as(StepVerifier::create)
		      .expectNext("testIssue1943")
		      .expectComplete()
		      .verify(Duration.ofSeconds(5));
		}
		finally {
			serverLoop.disposeLater()
			          .block(Duration.ofSeconds(5));
		}
	}

	@Test
	void testIssue3285NoOperations() throws Exception {
		testIssue3285("HTTP/1.1 200 OK\r\nContent-Length:4\r\n\r\ntest\r\n\r\nsomething\r\n\r\n", null);
	}

	@Test
	void testIssue3285LastContent() throws Exception {
		testIssue3285("HTTP/1.1 200 OK\r\nTransfer-Encoding: chunked\r\n\r\ntest\r\n\r\n", NumberFormatException.class);
	}

	@Test
	void testIssue3285HttpResponse() throws Exception {
		testIssue3285("HTTP/1 200 OK\r\n\r\n", IllegalArgumentException.class);
	}

	void testIssue3285(String serverResponse, @Nullable Class<? extends Throwable> expectedException) throws Exception {
		disposableServer =
				TcpServer.create()
				         .host("localhost")
				         .port(0)
				         .wiretap(true)
				         .handle((in, out) -> in.receive().flatMap(b -> out.sendString(Mono.just(serverResponse))))
				         .bindNow();

		CountDownLatch latch = new CountDownLatch(2);
		ConnectionProvider provider = ConnectionProvider.create("testIssue3285", 1);
		HttpClient client = createHttpClientForContextWithAddress(provider)
				.doOnRequest((req, conn) -> conn.channel().closeFuture().addListener(f -> latch.countDown()));

		try (LogTracker logTracker = new LogTracker("reactor.netty.channel.ChannelOperationsHandler", 2, "Decoding failed.")) {
			testIssue3285SendRequest(client, expectedException);

			// Delay a bit the next request so that we do not acquire immediately
			Thread.sleep(100);

			testIssue3285SendRequest(client, expectedException);

			assertThat(latch.await(5, TimeUnit.SECONDS)).isTrue();

			if (expectedException == null) {
				assertThat(logTracker.latch.await(5, TimeUnit.SECONDS)).isTrue();
			}
		}
	}

	static void testIssue3285SendRequest(HttpClient client, @Nullable Class<? extends Throwable> exception) {
		Mono<String> response =
				client.get()
				      .uri("/")
				      .responseSingle((res, bytes) -> bytes.asString());
		if (exception != null) {
			response.as(StepVerifier::create)
			        .expectError(exception)
			        .verify(Duration.ofSeconds(5));
		}
		else {
			response.as(StepVerifier::create)
			        .expectNext("test")
			        .expectComplete()
			        .verify(Duration.ofSeconds(5));
		}
	}

	@Test
	void testIssue3416() {
		disposableServer =
				createServer()
				        .route(r -> r.get("/", (req, res) -> res.sendString(Mono.just("testIssue3416")))
				                     .ws("/ws", (in, out) -> out.neverComplete()))
				        .bindNow();

		AtomicReference<WeakReference<Connection>> connWeakRef = new AtomicReference<>();
		HttpClient client =
				createClient(disposableServer.port())
				        .observe((conn, state) -> {
				            if (state == ConnectionObserver.State.CONNECTED) {
				                connWeakRef.compareAndSet(null, new WeakReference<>(conn));
				            }
				        });

		client.get()
		      .uri("/")
		      .response() // Reactor Netty will close the connection
		      .flatMap(res -> // Keep response object alive and at the same time check that the real connection can be GCed
		          client.websocket()
		                .uri("/ws")
		                .handle((in, out) ->
		                    Flux.range(0, 10)
		                        .delayElements(Duration.ofMillis(100))
		                        .skipUntil(l -> {
		                            boolean result = connWeakRef.get().get() == null;
		                            if (!result) {
		                                System.gc();
		                            }
		                            return result;
		                        })
		                        .switchIfEmpty(Mono.error(new RuntimeException("failed"))
		                        .flatMap(l -> Mono.empty())))
		                .then()
		                .contextWrite(Context.of(res.getClass(), res)))
		      .as(StepVerifier::create)
		      .expectComplete()
		      .verify(Duration.ofSeconds(5));
	}

	@ParameterizedTest
	@ValueSource(strings = {"mono", "flux", "empty"})
	void testDeleteMethod(String requestBodyType) {
		disposableServer =
				createServer()
				        .handle((req, res) -> res.sendString(
				            Flux.concat(req.receive().aggregate().asString().defaultIfEmpty("empty"),
				                        Mono.just(" " + req.requestHeaders().get(HttpHeaderNames.CONTENT_LENGTH) +
				                        " " + req.requestHeaders().get(HttpHeaderNames.TRANSFER_ENCODING)))))
				        .bindNow();

		Publisher<ByteBuf> body = "flux".equals(requestBodyType) ?
				ByteBufFlux.fromString(Flux.just("d", "e", "l", "e", "t", "e")) :
				"mono".equals(requestBodyType) ? ByteBufMono.fromString(Mono.just("delete")) : Mono.empty();

		createClient(disposableServer.port())
		        .delete()
		        .uri("/")
		        .send(body)
		        .responseSingle((res, bytes) -> bytes.asString())
		        .as(StepVerifier::create)
		        .expectNext("empty".equals(requestBodyType) ? "empty null null" : "delete 6 null")
		        .expectComplete()
		        .verify(Duration.ofSeconds(5));
	}

	@Test
	void testSelectedIpsEmpty() {
		doTestSelectedIps((httpClientConfig, list) -> Collections.emptyList(), true);
	}

	@Test
	void testSelectedIpsNull() {
		doTestSelectedIps((httpClientConfig, list) -> null, true);
	}

	@Test
	void testSelectedIpsFilter() {
		doTestSelectedIps((httpClientConfig, list) -> list.stream().filter(o -> false).collect(Collectors.toList()), true);
	}

	@Test
	void testSelectedIpsCheckConfig() {
		doTestSelectedIps((httpClientConfig, list) -> "".equals(httpClientConfig.uri()) ? list : null, true);
	}

	@Test
	void testSelectedIps() {
		doTestSelectedIps((httpClientConfig, list) -> list, false);
	}

	private void doTestSelectedIps(
			ClientTransport.ResolvedAddressSelector<HttpClientConfig> resolvedIpFilter,
			boolean expectError) {
		disposableServer =
				createServer()
				        .handle((in, out) -> out.sendString(Mono.just("testSelectedIps")))
				        .bindNow();

		SocketAddress address = disposableServer.address();
		Flux<String> result =
				createClient(() -> address)
				        .resolvedAddressesSelector(resolvedIpFilter)
				        .get()
				        .uri("/")
				        .responseContent()
				        .asString();

		if (expectError) {
			result.as(StepVerifier::create)
			      .expectErrorMatches(t -> ("Failed to resolve [" + address + "]").equals(t.getMessage()))
			      .verify(Duration.ofSeconds(5));
		}
		else {
			result.as(StepVerifier::create)
			      .expectNext("testSelectedIps")
			      .expectComplete()
			      .verify(Duration.ofSeconds(5));
		}
	}

	@Test
	void testSelectedIpsDelayedAddressResolution() {
		HttpClient.create()
		          .wiretap(true)
		          .resolvedAddressesSelector((config, resolvedAddresses) -> null)
		          .get()
		          .uri("https://example.com")
		          .responseContent()
		          .asString()
		          .as(StepVerifier::create)
		          .expectErrorMatches(t -> t.getMessage() != null && t.getMessage().startsWith("Failed to resolve [example.com"))
		          .verify(Duration.ofSeconds(5));
	}

	private static final class EchoAction implements Publisher<HttpContent>, Consumer<HttpContent> {
		private final Publisher<HttpContent> sender;
		private volatile FluxSink<HttpContent> emitter;

		EchoAction() {
			this.sender = Flux.create(emitter ->  this.emitter = emitter);
		}

		@Override
		public void accept(HttpContent message) {
			if (message.content().readableBytes() > 0) {
				emitter.next(new DefaultHttpContent(message.content().retain()));
			}

			if (message instanceof LastHttpContent) {
				emitter.complete();
			}
		}

		@Override
		public void subscribe(Subscriber<? super HttpContent> s) {
			sender.subscribe(s);
		}
	}
}<|MERGE_RESOLUTION|>--- conflicted
+++ resolved
@@ -2332,11 +2332,8 @@
 	}
 
 	@Test
-<<<<<<< HEAD
+	@Disabled
 	@SuppressWarnings("deprecation")
-=======
-	@Disabled
->>>>>>> 013decba
 	void testConnectionLifeTimeFixedPoolHttp2_1() throws Exception {
 		Http2SslContextSpec serverCtx = Http2SslContextSpec.forServer(ssc.certificate(), ssc.privateKey());
 		Http2SslContextSpec clientCtx =
@@ -2461,11 +2458,8 @@
 	}
 
 	@Test
-<<<<<<< HEAD
+	@Disabled
 	@SuppressWarnings("deprecation")
-=======
-	@Disabled
->>>>>>> 013decba
 	void testConnectionNoLifeTimeElasticPoolHttp2() throws Exception {
 		Http2SslContextSpec serverCtx = Http2SslContextSpec.forServer(ssc.certificate(), ssc.privateKey());
 		Http2SslContextSpec clientCtx =
@@ -2512,11 +2506,8 @@
 	}
 
 	@Test
-<<<<<<< HEAD
+	@Disabled
 	@SuppressWarnings("deprecation")
-=======
-	@Disabled
->>>>>>> 013decba
 	void testConnectionLifeTimeFixedPoolHttp2_2() {
 		Http2SslContextSpec serverCtx = Http2SslContextSpec.forServer(ssc.certificate(), ssc.privateKey());
 		Http2SslContextSpec clientCtx =
