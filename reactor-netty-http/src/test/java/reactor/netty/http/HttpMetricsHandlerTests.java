/*
 * Copyright (c) 2019-2024 VMware, Inc. or its affiliates, All Rights Reserved.
 *
 * Licensed under the Apache License, Version 2.0 (the "License");
 * you may not use this file except in compliance with the License.
 * You may obtain a copy of the License at
 *
 *   https://www.apache.org/licenses/LICENSE-2.0
 *
 * Unless required by applicable law or agreed to in writing, software
 * distributed under the License is distributed on an "AS IS" BASIS,
 * WITHOUT WARRANTIES OR CONDITIONS OF ANY KIND, either express or implied.
 * See the License for the specific language governing permissions and
 * limitations under the License.
 */
package reactor.netty.http;

import io.micrometer.core.instrument.MeterRegistry;
import io.micrometer.core.instrument.Metrics;
<<<<<<< HEAD
import io.micrometer.core.instrument.Tags;
import io.micrometer.core.instrument.Timer;
=======
>>>>>>> 9e8700c3
import io.micrometer.core.instrument.simple.SimpleMeterRegistry;
import io.micrometer.core.tck.MeterRegistryAssert;
import io.netty.buffer.ByteBuf;
import io.netty.channel.Channel;
import io.netty.channel.ChannelDuplexHandler;
import io.netty.channel.ChannelHandlerContext;
import io.netty.channel.ChannelInboundHandlerAdapter;
import io.netty.channel.ChannelOutboundHandlerAdapter;
import io.netty.channel.ChannelPipeline;
import io.netty.channel.ChannelPromise;
import io.netty.channel.group.ChannelGroup;
import io.netty.channel.group.DefaultChannelGroup;
import io.netty.channel.unix.DomainSocketAddress;
import io.netty.handler.codec.http.HttpRequest;
import io.netty.handler.codec.http.LastHttpContent;
import io.netty.handler.codec.http2.Http2StreamChannel;
import io.netty.handler.codec.http2.HttpConversionUtil;
import io.netty.handler.ssl.SslProvider;
import io.netty.handler.ssl.util.InsecureTrustManagerFactory;
import io.netty.handler.ssl.util.SelfSignedCertificate;
import io.netty.handler.timeout.ReadTimeoutException;
import io.netty.util.concurrent.DefaultEventExecutor;
import io.netty.util.concurrent.EventExecutor;
import org.assertj.core.api.Assertions;
import org.junit.jupiter.api.AfterAll;
import org.junit.jupiter.api.AfterEach;
import org.junit.jupiter.api.BeforeAll;
import org.junit.jupiter.api.BeforeEach;
import org.junit.jupiter.api.Named;
import org.junit.jupiter.api.Test;
import org.junit.jupiter.params.ParameterizedTest;
import org.junit.jupiter.params.provider.Arguments;
import org.junit.jupiter.params.provider.MethodSource;
import reactor.core.publisher.Flux;
import reactor.core.publisher.Mono;
import reactor.netty.BaseHttpTest;
import reactor.netty.ByteBufFlux;
import reactor.netty.ConnectionObserver;
import reactor.netty.NettyPipeline;
import reactor.netty.http.client.ContextAwareHttpClientMetricsRecorder;
import reactor.netty.http.client.HttpClient;
import reactor.netty.http.server.ContextAwareHttpServerMetricsRecorder;
import reactor.netty.http.server.HttpServer;
import reactor.netty.http.server.HttpServerMetricsRecorder;
import reactor.netty.http.server.HttpServerRequest;
import reactor.netty.resources.ConnectionProvider;
import reactor.netty.resources.LoopResources;
import reactor.netty.tcp.SslProvider.ProtocolSslContextSpec;
import reactor.netty.transport.AddressUtils;
import reactor.test.StepVerifier;
import reactor.util.annotation.Nullable;
import reactor.util.context.Context;
import reactor.util.context.ContextView;

import java.net.InetSocketAddress;
import java.net.SocketAddress;
import java.security.cert.CertificateException;
import java.time.Duration;
import java.util.Arrays;
import java.util.List;
import java.util.Objects;
import java.util.concurrent.ConcurrentLinkedQueue;
import java.util.concurrent.CountDownLatch;
import java.util.concurrent.ExecutionException;
import java.util.concurrent.TimeUnit;
import java.util.concurrent.TimeoutException;
import java.util.concurrent.atomic.AtomicBoolean;
import java.util.concurrent.atomic.AtomicInteger;
import java.util.concurrent.atomic.AtomicReference;
import java.util.function.Function;
import java.util.function.Supplier;
import java.util.stream.Stream;

import static org.assertj.core.api.Assertions.assertThat;
import static org.assertj.core.api.Assertions.assertThatExceptionOfType;
import static org.assertj.core.api.Assumptions.assumeThat;
import static reactor.netty.Metrics.CONNECTIONS_ACTIVE;
import static reactor.netty.Metrics.CONNECTIONS_TOTAL;
import static reactor.netty.Metrics.CONNECT_TIME;
import static reactor.netty.Metrics.DATA_RECEIVED;
import static reactor.netty.Metrics.DATA_RECEIVED_TIME;
import static reactor.netty.Metrics.DATA_SENT;
import static reactor.netty.Metrics.DATA_SENT_TIME;
import static reactor.netty.Metrics.ERRORS;
import static reactor.netty.Metrics.HTTP_CLIENT_PREFIX;
import static reactor.netty.Metrics.HTTP_SERVER_PREFIX;
import static reactor.netty.Metrics.LOCAL_ADDRESS;
import static reactor.netty.Metrics.METHOD;
import static reactor.netty.Metrics.REMOTE_ADDRESS;
import static reactor.netty.Metrics.RESPONSE_TIME;
import static reactor.netty.Metrics.STATUS;
import static reactor.netty.Metrics.STREAMS_ACTIVE;
import static reactor.netty.Metrics.TLS_HANDSHAKE_TIME;
import static reactor.netty.Metrics.URI;
import static reactor.netty.Metrics.formatSocketAddress;
import static reactor.netty.micrometer.CounterAssert.assertCounter;
import static reactor.netty.micrometer.DistributionSummaryAssert.assertDistributionSummary;
import static reactor.netty.micrometer.GaugeAssert.assertGauge;
import static reactor.netty.micrometer.TimerAssert.assertTimer;

/**
 * This test class verifies HTTP metrics functionality.
 *
 * @author Violeta Georgieva
 */
class HttpMetricsHandlerTests extends BaseHttpTest {
	HttpServer httpServer;
	private ConnectionProvider provider;
	HttpClient httpClient;
	private MeterRegistry registry;

	final Flux<ByteBuf> body = ByteBufFlux.fromString(Flux.just("Hello", " ", "World", "!")).delayElements(Duration.ofMillis(10));

	static SelfSignedCertificate ssc;
	static Http11SslContextSpec serverCtx11;
	static Http2SslContextSpec serverCtx2;
	static Http11SslContextSpec clientCtx11;
	static Http2SslContextSpec clientCtx2;

	private ChannelGroup group;
	private static final EventExecutor executor = new DefaultEventExecutor();

	@AfterAll
	public static void afterClass() throws Exception {
		executor.shutdownGracefully()
		        .get(5, TimeUnit.SECONDS);
	}

	@BeforeAll
	static void createSelfSignedCertificate() throws CertificateException {
		Assertions.setMaxStackTraceElementsDisplayed(100);
		ssc = new SelfSignedCertificate();
		serverCtx11 = Http11SslContextSpec.forServer(ssc.certificate(), ssc.privateKey())
		                                  .configure(builder -> builder.sslProvider(SslProvider.JDK));
		serverCtx2 = Http2SslContextSpec.forServer(ssc.certificate(), ssc.privateKey())
		                                .configure(builder -> builder.sslProvider(SslProvider.JDK));
		clientCtx11 = Http11SslContextSpec.forClient()
		                                  .configure(builder -> builder.trustManager(InsecureTrustManagerFactory.INSTANCE)
		                                                               .sslProvider(SslProvider.JDK));
		clientCtx2 = Http2SslContextSpec.forClient()
		                                .configure(builder -> builder.trustManager(InsecureTrustManagerFactory.INSTANCE)
		                                                             .sslProvider(SslProvider.JDK));
	}

	/**
	 * Initialization done before running each test.
	 * <ul>
	 *  <li> /1 is used by testExistingEndpoint test</li>
	 *  <li> /2 is used by testExistingEndpoint, and testUriTagValueFunctionNotSharedForClient tests</li>
	 *  <li> /3 does not exists but is used by testNonExistingEndpoint, checkExpectationsNonExisting tests</li>
	 *  <li> /4 is used by testServerConnectionsMicrometer test</li>
	 *  <li> /5 is used by testServerConnectionsRecorder test</li>
	 *  <li> /6 is used by testServerConnectionsMicrometerConnectionClose test</li>
	 *  <li> /7 is used by testServerConnectionsRecorderConnectionClose test</li>
	 * </ul>
	 */
	@BeforeEach
	void setUp() {
		group = new DefaultChannelGroup(executor);
		httpServer = createServer()
				// Register a channel group, when invoking disposeNow()
				// it will close all remaining client sockets on the server, if any.
				.channelGroup(group)
				.host("127.0.0.1")
				.metrics(true, Function.identity())
				.httpRequestDecoder(spec -> spec.h2cMaxContentLength(256))
				.route(r -> r.post("/1", (req, res) -> res.header("Connection", "close")
				                                          .send(req.receive().retain().delayElements(Duration.ofMillis(10))))
				             .post("/2", (req, res) -> res.header("Connection", "close")
				                                          .send(req.receive().retain().delayElements(Duration.ofMillis(10))))
				             .post("/4", (req, res) -> res.header("Connection", "close")
				                                          .send(req.receive().retain().doOnNext(b ->
				                                                  checkServerConnectionsMicrometer(req))))
				             .post("/5", (req, res) -> res.header("Connection", "close")
				                                          .send(req.receive().retain().doOnNext(b ->
				                                                  checkServerConnectionsRecorder(req))))
				             .get("/6", (req, res) -> {
				                 checkServerConnectionsMicrometer(req);
				                 return Mono.delay(Duration.ofMillis(200)).then(res.send());
				             })
				             .get("/7", (req, res) -> {
				                 checkServerConnectionsRecorder(req);
				                 return Mono.delay(Duration.ofMillis(200)).then(res.send());
				             }));

		provider = ConnectionProvider.create("HttpMetricsHandlerTests", 1);
		httpClient = createClient(provider, () -> disposableServer.address())
				.metrics(true, Function.identity());

		registry = new SimpleMeterRegistry();
		Metrics.addRegistry(registry);
	}

	@AfterEach
	void tearDown() throws InterruptedException, ExecutionException, TimeoutException {
		// Dispose connection provider, unless a test already disposed it
		if (!provider.isDisposed()) {
			provider.disposeLater()
					.block(Duration.ofSeconds(30));
		}

		// In case the ServerCloseHandler is registered on the server, make sure client socket is closed on the server side
		assertThat(ServerCloseHandler.INSTANCE.awaitClientClosedOnServer()).as("awaitClientClosedOnServer timeout").isTrue();

		if (disposableServer != null) {
			disposableServer.disposeNow();
			disposableServer = null; // avoid to dispose the server again from the BaseHttpTest.disposeServer method
		}

		if (group != null) {
			group.close()
			     .get(5, TimeUnit.SECONDS);
		}

		Metrics.removeRegistry(registry);
		registry.clear();
		registry.close();
	}

	@ParameterizedTest
	@MethodSource("httpCompatibleProtocols")
	void testExistingEndpoint(HttpProtocol[] serverProtocols, HttpProtocol[] clientProtocols,
			@Nullable ProtocolSslContextSpec serverCtx, @Nullable ProtocolSslContextSpec clientCtx) throws Exception {
		CountDownLatch responseSent = new CountDownLatch(1); // response fully sent by the server
		AtomicReference<CountDownLatch> responseSentRef = new AtomicReference<>(responseSent);
		ResponseSentHandler responseSentHandler = ResponseSentHandler.INSTANCE;
		disposableServer = customizeServerOptions(httpServer, serverCtx, serverProtocols)
				.doOnConnection(cnx -> responseSentHandler.register(responseSentRef, cnx.channel().pipeline()))
				.bindNow();

		AtomicReference<SocketAddress> serverAddress = new AtomicReference<>();
		CountDownLatch clientCompleted = new CountDownLatch(1); // client received full response
		AtomicReference<CountDownLatch> clientCompletedRef = new AtomicReference<>(clientCompleted);
		httpClient = customizeClientOptions(httpClient, clientCtx, clientProtocols)
				.doAfterRequest((req, conn) -> serverAddress.set(conn.channel().remoteAddress()))
				.doAfterResponseSuccess((resp, conn) -> clientCompletedRef.get().countDown());

		StepVerifier.create(httpClient.post()
		                              .uri("/1")
		                              .send(body)
		                              .responseContent()
		                              .aggregate()
		                              .asString())
		            .expectNext("Hello World!")
		            .expectComplete()
		            .verify(Duration.ofSeconds(30));

		assertThat(responseSentRef.get().await(30, TimeUnit.SECONDS)).as("responseSentRef latch await").isTrue();
		assertThat(clientCompletedRef.get().await(30, TimeUnit.SECONDS)).as("clientCompletedRef latch await").isTrue();

		InetSocketAddress sa = (InetSocketAddress) serverAddress.get();

		int[] numWrites = new int[]{14, 25};
		int[] bytesWrite = new int[]{160, 243};
		int connIndex = 1;
		if ((serverProtocols.length == 1 && serverProtocols[0] == HttpProtocol.HTTP11) ||
				(clientProtocols.length == 1 && clientProtocols[0] == HttpProtocol.HTTP11)) {
			numWrites = new int[]{14, 28};
			bytesWrite = new int[]{151, 310};
			connIndex = 2;
		}
		else if (clientProtocols.length == 2 &&
				Arrays.equals(clientProtocols, new HttpProtocol[]{HttpProtocol.H2C, HttpProtocol.HTTP11})) {
			numWrites = new int[]{17, 28};
			bytesWrite = new int[]{315, 435};
		}

		checkExpectationsExisting("/1", sa.getHostString() + ":" + sa.getPort(), 1, serverCtx != null,
				numWrites[0], bytesWrite[0]);

		responseSentRef.set(new CountDownLatch(1));
		clientCompletedRef.set(new CountDownLatch(1));

		StepVerifier.create(httpClient.post()
		                              .uri("/2?i=1&j=2")
		                              .send(body)
		                              .responseContent()
		                              .aggregate()
		                              .asString())
		            .expectNext("Hello World!")
		            .expectComplete()
		            .verify(Duration.ofSeconds(30));

		assertThat(responseSentRef.get().await(30, TimeUnit.SECONDS)).as("responseSentRef latch await").isTrue();
		assertThat(clientCompletedRef.get().await(30, TimeUnit.SECONDS)).as("clientCompletedRef latch await").isTrue();

		sa = (InetSocketAddress) serverAddress.get();

		checkExpectationsExisting("/2", sa.getHostString() + ":" + sa.getPort(), connIndex, serverCtx != null,
				numWrites[1], bytesWrite[1]);
	}

	// https://github.com/reactor/reactor-netty/issues/2187
	@ParameterizedTest
	@MethodSource("httpCompatibleProtocols")
	void testRecordingFailsServerSide(HttpProtocol[] serverProtocols, HttpProtocol[] clientProtocols,
			@Nullable ProtocolSslContextSpec serverCtx, @Nullable ProtocolSslContextSpec clientCtx) {
		disposableServer = customizeServerOptions(httpServer, serverCtx, serverProtocols)
				.metrics(true, id -> {
					throw new IllegalArgumentException("Testcase injected Exception");
				})
				.bindNow();

		httpClient = customizeClientOptions(httpClient, clientCtx, clientProtocols);

		StepVerifier.create(httpClient.post()
		                              .uri("/1")
		                              .send(body)
		                              .responseContent()
		                              .aggregate()
		                              .asString())
		            .expectNext("Hello World!")
		            .expectComplete()
		            .verify(Duration.ofSeconds(2));
	}

	// https://github.com/reactor/reactor-netty/issues/2187
	@ParameterizedTest
	@MethodSource("httpCompatibleProtocols")
	void testRecordingFailsClientSide(HttpProtocol[] serverProtocols, HttpProtocol[] clientProtocols,
			@Nullable ProtocolSslContextSpec serverCtx, @Nullable ProtocolSslContextSpec clientCtx) {
		disposableServer = customizeServerOptions(httpServer, serverCtx, serverProtocols)
				.bindNow();

		httpClient = customizeClientOptions(httpClient, clientCtx, clientProtocols).metrics(true, id -> {
			throw new IllegalArgumentException("Testcase injected Exception");
		});

		StepVerifier.create(httpClient.post()
		                              .uri("/1")
		                              .send(body)
		                              .responseContent()
		                              .aggregate()
		                              .asString())
		            .expectNext("Hello World!")
		            .expectComplete()
		            .verify(Duration.ofSeconds(2));
	}

	@ParameterizedTest
	@MethodSource("httpCompatibleProtocols")
	void testNonExistingEndpoint(HttpProtocol[] serverProtocols, HttpProtocol[] clientProtocols,
			@Nullable ProtocolSslContextSpec serverCtx, @Nullable ProtocolSslContextSpec clientCtx) throws Exception {
		CountDownLatch responseSent = new CountDownLatch(1); // response fully sent by the server
		AtomicReference<CountDownLatch> responseSentRef = new AtomicReference<>(responseSent);
		ResponseSentHandler responseSentHandler = ResponseSentHandler.INSTANCE;
		CountDownLatch requestReceived = new CountDownLatch(1); // request fully received by the server
		AtomicReference<CountDownLatch> requestReceivedRef = new AtomicReference<>(requestReceived);
		RequestReceivedHandler requestReceivedHandler = RequestReceivedHandler.INSTANCE;

		// the requestReceivedHandler is used to detect when the server has received the last client request content
		// the responseSentHandler is used to detect when the server has sent the last response content
		disposableServer = customizeServerOptions(httpServer, serverCtx, serverProtocols)
				.doOnConnection(cnx -> {
					responseSentHandler.register(responseSentRef, cnx.channel().pipeline());
					requestReceivedHandler.register(requestReceivedRef, cnx.channel().pipeline());
				})
				.bindNow();

		AtomicReference<SocketAddress> serverAddress = new AtomicReference<>();
		CountDownLatch clientCompleted = new CountDownLatch(1);
		AtomicReference<CountDownLatch> clientCompletedRef = new AtomicReference<>(clientCompleted);
		httpClient = customizeClientOptions(httpClient, clientCtx, clientProtocols)
				.doAfterRequest((req, conn) -> serverAddress.set(conn.channel().remoteAddress()))
				.doAfterResponseSuccess((rsp, conn) -> clientCompletedRef.get().countDown());

		StepVerifier.create(httpClient.headers(h -> h.add("Connection", "close"))
		                              .get()
		                              .uri("/3")
		                              .responseContent()
		                              .aggregate()
		                              .asString())
		            .expectComplete()
		            .verify(Duration.ofSeconds(30));

		assertThat(requestReceivedRef.get().await(30, TimeUnit.SECONDS)).as("requestReceivedRef latch await").isTrue();
		assertThat(responseSentRef.get().await(30, TimeUnit.SECONDS)).as("responseSentRef latch await").isTrue();
		assertThat(clientCompletedRef.get().await(30, TimeUnit.SECONDS)).as("clientCompletedRef latch await").isTrue();

		InetSocketAddress sa = (InetSocketAddress) serverAddress.get();

		List<HttpProtocol> protocols = Arrays.asList(clientProtocols);
		int[] numWrites = new int[]{5, 7};
		int[] numReads = new int[]{1, 2};
		int[] bytesWrite = new int[]{106, 122};
		int[] bytesRead = new int[]{37, 48};
		int connIndex = 1;
		if ((serverProtocols.length == 1 && serverProtocols[0] == HttpProtocol.HTTP11) ||
				(clientProtocols.length == 1 && clientProtocols[0] == HttpProtocol.HTTP11)) {
			numWrites = new int[]{1, 2};
			bytesWrite = new int[]{123, 246};
			bytesRead = new int[]{64, 128};
			connIndex = 2;
		}
		else if (clientProtocols.length == 2 &&
				Arrays.equals(clientProtocols, new HttpProtocol[]{HttpProtocol.H2C, HttpProtocol.HTTP11})) {
			numWrites = new int[]{4, 6};
			numReads = new int[]{2, 3};
			bytesWrite = new int[]{287, 345};
			bytesRead = new int[]{108, 119};
		}
		else if (protocols.contains(HttpProtocol.H2) || protocols.contains(HttpProtocol.H2C)) {
			numReads = new int[]{2, 3};
		}

		checkExpectationsNonExisting(sa.getHostString() + ":" + sa.getPort(), 1, 1, serverCtx != null,
				numWrites[0], numReads[0], bytesWrite[0], bytesRead[0]);

		requestReceivedRef.set(new CountDownLatch(1));
		responseSentRef.set(new CountDownLatch(1));
		clientCompletedRef.set(new CountDownLatch(1));

		StepVerifier.create(httpClient.headers(h -> h.add("Connection", "close"))
		                              .get()
		                              .uri("/3")
		                              .responseContent()
		                              .aggregate()
		                              .asString())
		            .expectComplete()
		            .verify(Duration.ofSeconds(30));

		assertThat(requestReceivedRef.get().await(30, TimeUnit.SECONDS)).as("requestReceivedRef latch await").isTrue();
		assertThat(responseSentRef.get().await(30, TimeUnit.SECONDS)).as("responseSentRef latch await").isTrue();
		assertThat(clientCompletedRef.get().await(30, TimeUnit.SECONDS)).as("clientCompletedRef latch await").isTrue();
		sa = (InetSocketAddress) serverAddress.get();

		checkExpectationsNonExisting(sa.getHostString() + ":" + sa.getPort(), connIndex, 2, serverCtx != null,
				numWrites[1], numReads[1], bytesWrite[1], bytesRead[1]);
	}

	@ParameterizedTest
	@MethodSource("httpCompatibleProtocols")
	void testUriTagValueFunction(HttpProtocol[] serverProtocols, HttpProtocol[] clientProtocols,
			@Nullable ProtocolSslContextSpec serverCtx, @Nullable ProtocolSslContextSpec clientCtx) throws Exception {
		CountDownLatch responseSent = new CountDownLatch(1); // response fully sent by the server
		CountDownLatch clientCompleted = new CountDownLatch(1); // client received full response
		ResponseSentHandler responseSentHandler = ResponseSentHandler.INSTANCE;

		disposableServer = customizeServerOptions(httpServer, serverCtx, serverProtocols)
				.doOnConnection(cnx -> responseSentHandler.register(responseSent, cnx.channel().pipeline()))
				.metrics(true, s -> "testUriTagValueResolver")
				.bindNow();

		AtomicReference<SocketAddress> serverAddress = new AtomicReference<>();
		httpClient = customizeClientOptions(httpClient, clientCtx, clientProtocols)
				.doAfterResponseSuccess((res, conn) -> clientCompleted.countDown())
				.doAfterRequest((req, conn) -> serverAddress.set(conn.channel().remoteAddress()));

		StepVerifier.create(httpClient.metrics(true, s -> "testUriTagValueResolver")
		                              .post()
		                              .uri("/1")
		                              .send(body)
		                              .responseContent()
		                              .aggregate()
		                              .asString())
		            .expectNext("Hello World!")
		            .expectComplete()
		            .verify(Duration.ofSeconds(30));

		assertThat(responseSent.await(30, TimeUnit.SECONDS)).as("responseSent latch await").isTrue();
		assertThat(clientCompleted.await(30, TimeUnit.SECONDS)).as("clientCompleted latch await").isTrue();

		InetSocketAddress sa = (InetSocketAddress) serverAddress.get();

		int numWrites = 14;
		int bytesWrite = 160;
		if ((serverProtocols.length == 1 && serverProtocols[0] == HttpProtocol.HTTP11) ||
				(clientProtocols.length == 1 && clientProtocols[0] == HttpProtocol.HTTP11)) {
			bytesWrite = 151;
		}
		else if (clientProtocols.length == 2 &&
				Arrays.equals(clientProtocols, new HttpProtocol[]{HttpProtocol.H2C, HttpProtocol.HTTP11})) {
			numWrites = 17;
			bytesWrite = 315;
		}

		checkExpectationsExisting("testUriTagValueResolver", sa.getHostString() + ":" + sa.getPort(), 1,
				serverCtx != null, numWrites, bytesWrite);
	}

	/*
	 * https://github.com/reactor/reactor-netty/issues/1559
	 */
	@ParameterizedTest
	@MethodSource("httpCompatibleProtocols")
	void testUriTagValueFunctionNotSharedForClient(HttpProtocol[] serverProtocols, HttpProtocol[] clientProtocols,
			@Nullable ProtocolSslContextSpec serverCtx, @Nullable ProtocolSslContextSpec clientCtx) throws Exception {
		CountDownLatch responseSent = new CountDownLatch(1); // response fully sent by the server
		AtomicReference<CountDownLatch> responseSentRef = new AtomicReference<>(responseSent);
		ResponseSentHandler responseSentHandler = ResponseSentHandler.INSTANCE;
		disposableServer =
				customizeServerOptions(httpServer, serverCtx, serverProtocols)
						.doOnConnection(cnx -> responseSentHandler.register(responseSentRef, cnx.channel().pipeline()))
						.metrics(true,
								s -> {
									if ("/1".equals(s)) {
										return "testUriTagValueFunctionNotShared_1";
									}
									else {
										return "testUriTagValueFunctionNotShared_2";
									}
								})
						.bindNow();

		CountDownLatch clientCompleted = new CountDownLatch(1); // client received full response
		AtomicReference<CountDownLatch> clientCompletedRef = new AtomicReference<>(clientCompleted);
		AtomicReference<SocketAddress> serverAddress = new AtomicReference<>();
		httpClient = customizeClientOptions(httpClient, clientCtx, clientProtocols)
				.doAfterRequest((req, conn) -> serverAddress.set(conn.channel().remoteAddress()))
				.doAfterResponseSuccess((resp, conn) -> clientCompletedRef.get().countDown());

		httpClient.metrics(true, s -> "testUriTagValueFunctionNotShared_1")
		          .post()
		          .uri("/1")
		          .send(body)
		          .responseContent()
		          .aggregate()
		          .asString()
		          .as(StepVerifier::create)
		          .expectNext("Hello World!")
		          .expectComplete()
		          .verify(Duration.ofSeconds(30));

		assertThat(responseSentRef.get().await(30, TimeUnit.SECONDS)).as("responseSentRef latch await").isTrue();
		assertThat(clientCompletedRef.get().await(30, TimeUnit.SECONDS)).as("clientCompletedRef latch await").isTrue();

		InetSocketAddress sa = (InetSocketAddress) serverAddress.get();

		int[] numWrites = new int[]{14, 28};
		int[] bytesWrite = new int[]{160, 320};
		if ((serverProtocols.length == 1 && serverProtocols[0] == HttpProtocol.HTTP11) ||
				(clientProtocols.length == 1 && clientProtocols[0] == HttpProtocol.HTTP11)) {
			bytesWrite = new int[]{151, 302};
		}
		else if (clientProtocols.length == 2 &&
				Arrays.equals(clientProtocols, new HttpProtocol[]{HttpProtocol.H2C, HttpProtocol.HTTP11})) {
			numWrites = new int[]{17, 34};
			bytesWrite = new int[]{315, 630};
		}

		checkExpectationsExisting("testUriTagValueFunctionNotShared_1", sa.getHostString() + ":" + sa.getPort(),
				1, serverCtx != null, numWrites[0], bytesWrite[0]);

		responseSentRef.set(new CountDownLatch(1));
		clientCompletedRef.set(new CountDownLatch(1));

		httpClient.metrics(true, s -> "testUriTagValueFunctionNotShared_2")
		          .post()
		          .uri("/2")
		          .send(body)
		          .responseContent()
		          .aggregate()
		          .asString()
		          .as(StepVerifier::create)
		          .expectNext("Hello World!")
		          .expectComplete()
		          .verify(Duration.ofSeconds(30));

		assertThat(responseSentRef.get().await(30, TimeUnit.SECONDS)).as("responseSentRef latch await").isTrue();
		assertThat(clientCompletedRef.get().await(30, TimeUnit.SECONDS)).as("clientCompletedRef await").isTrue();

		sa = (InetSocketAddress) serverAddress.get();

		checkExpectationsExisting("testUriTagValueFunctionNotShared_2", sa.getHostString() + ":" + sa.getPort(),
				2, serverCtx != null, numWrites[1], bytesWrite[1]);
	}

	@ParameterizedTest
	@MethodSource("httpCompatibleProtocols")
	void testContextAwareRecorderOnClient(HttpProtocol[] serverProtocols, HttpProtocol[] clientProtocols,
			@Nullable ProtocolSslContextSpec serverCtx, @Nullable ProtocolSslContextSpec clientCtx) {
		disposableServer = customizeServerOptions(httpServer, serverCtx, serverProtocols).bindNow();

		ClientContextAwareRecorder recorder = ClientContextAwareRecorder.INSTANCE;
		customizeClientOptions(httpClient, clientCtx, clientProtocols)
		        .metrics(true, () -> recorder)
		        .post()
		        .uri("/1")
		        .send(body)
		        .responseContent()
		        .aggregate()
		        .asString()
		        .contextWrite(Context.of("testContextAwareRecorder", "OK"))
		        .as(StepVerifier::create)
		        .expectNext("Hello World!")
		        .expectComplete()
		        .verify(Duration.ofSeconds(30));

		assertThat(recorder.onDataReceivedContextView).isTrue();
		assertThat(recorder.onDataSentContextView).isTrue();
	}

	@ParameterizedTest
	@MethodSource("httpCompatibleProtocols")
	void testContextAwareRecorderOnServer(HttpProtocol[] serverProtocols, HttpProtocol[] clientProtocols,
			@Nullable ProtocolSslContextSpec serverCtx, @Nullable ProtocolSslContextSpec clientCtx) throws Exception {
		CountDownLatch responseSent = new CountDownLatch(1); // response fully sent by the server
		ServerContextAwareRecorder recorder = ServerContextAwareRecorder.INSTANCE;
		ResponseSentHandler responseSentHandler = ResponseSentHandler.INSTANCE;
		disposableServer =
				customizeServerOptions(httpServer, serverCtx, serverProtocols).metrics(true, () -> recorder)
						.doOnConnection(cnx -> responseSentHandler.register(responseSent, cnx.channel().pipeline()))
						.mapHandle((mono, conn) -> mono.contextWrite(Context.of("testContextAwareRecorder", "OK")))
						.bindNow();

		customizeClientOptions(httpClient, clientCtx, clientProtocols)
		        .post()
		        .uri("/1")
		        .send(body)
		        .responseContent()
		        .aggregate()
		        .asString()
		        .as(StepVerifier::create)
		        .expectNext("Hello World!")
		        .expectComplete()
		        .verify(Duration.ofSeconds(30));

		assertThat(responseSent.await(30, TimeUnit.SECONDS)).as("responseSent latch await").isTrue();

		assertThat(recorder.onDataReceivedContextView).isTrue();
		assertThat(recorder.onDataSentContextView).isTrue();
	}

	@ParameterizedTest
	@MethodSource("httpCompatibleProtocols")
	void testServerConnectionsMicrometer(HttpProtocol[] serverProtocols, HttpProtocol[] clientProtocols,
			@Nullable ProtocolSslContextSpec serverCtx, @Nullable ProtocolSslContextSpec clientCtx) throws Exception {
		CountDownLatch responseSent = new CountDownLatch(1); // response fully sent by the server
		boolean isHttp11 = (serverProtocols.length == 1 && serverProtocols[0] == HttpProtocol.HTTP11) ||
				(clientProtocols.length == 1 && clientProtocols[0] == HttpProtocol.HTTP11);
		HttpServer server = customizeServerOptions(httpServer, serverCtx, serverProtocols)
				.metrics(true, Function.identity())
				.doOnConnection(cnx -> {
					ResponseSentHandler.INSTANCE.register(responseSent, cnx.channel().pipeline());
					ServerCloseHandler.INSTANCE.register(cnx.channel());
				});

		disposableServer = server.forwarded(true).bindNow();

		AtomicReference<SocketAddress> clientAddress = new AtomicReference<>();
		httpClient = httpClient
				.doAfterRequest((req, conn) -> clientAddress.set(conn.channel().localAddress()));

		String uri = "/4";
		String address = formatSocketAddress(disposableServer.address());

		customizeClientOptions(httpClient, clientCtx, clientProtocols)
		        .metrics(true, Function.identity())
		        .headers(h -> h.add("X-Forwarded-Host", "192.168.0.1"))
		        .post()
		        .uri(uri)
		        .send(body)
		        .responseContent()
		        .aggregate()
		        .asString()
		        .as(StepVerifier::create)
		        .expectNext("Hello World!")
		        .expectComplete()
		        .verify(Duration.ofSeconds(30));

		assertThat(responseSent.await(30, TimeUnit.SECONDS)).as("responseSent latch await").isTrue();

		// now check the server counters
		if (isHttp11) {
			// make sure the client socket is closed on the server side before checking server metrics
			assertThat(ServerCloseHandler.INSTANCE.awaitClientClosedOnServer()).as("awaitClientClosedOnServer timeout").isTrue();
			assertGauge(registry, SERVER_CONNECTIONS_TOTAL, URI, HTTP, LOCAL_ADDRESS, address).hasValueEqualTo(0);
			assertGauge(registry, SERVER_CONNECTIONS_ACTIVE, URI, HTTP, LOCAL_ADDRESS, address).hasValueEqualTo(0);
		}
		else {
			assertGauge(registry, SERVER_CONNECTIONS_TOTAL, URI, HTTP, LOCAL_ADDRESS, address).hasValueEqualTo(1);
			assertGauge(registry, SERVER_STREAMS_ACTIVE, URI, HTTP, LOCAL_ADDRESS, address).hasValueEqualTo(0);
			// in case of H2, the tearDown method will ensure client socket is closed on the server side
		}

		// These metrics are meant only for the servers,
		// connections metrics for the clients are available from the connection pool
		address = formatSocketAddress(clientAddress.get());
		assertGauge(registry, CLIENT_CONNECTIONS_TOTAL, URI, HTTP, LOCAL_ADDRESS, address).isNull();
		assertGauge(registry, CLIENT_CONNECTIONS_ACTIVE, URI, HTTP, LOCAL_ADDRESS, address).isNull();
	}

	@ParameterizedTest
	@MethodSource("httpCompatibleProtocols")
	void testServerConnectionsMicrometerConnectionClose(HttpProtocol[] serverProtocols, HttpProtocol[] clientProtocols,
			@Nullable ProtocolSslContextSpec serverCtx, @Nullable ProtocolSslContextSpec clientCtx) throws Exception {
		boolean isHttp11 = (serverProtocols.length == 1 && serverProtocols[0] == HttpProtocol.HTTP11) ||
				(clientProtocols.length == 1 && clientProtocols[0] == HttpProtocol.HTTP11);

		disposableServer = customizeServerOptions(httpServer, serverCtx, serverProtocols)
				.metrics(true, Function.identity())
				.doOnConnection(cnx -> {
					ServerCloseHandler.INSTANCE.register(cnx.channel());
					if (!isHttp11) {
						StreamCloseHandler.INSTANCE.register(cnx.channel());
					}
				})
				.bindNow();

		customizeClientOptions(httpClient, clientCtx, clientProtocols)
		        .metrics(true, Function.identity())
		        .responseTimeout(Duration.ofMillis(50))
		        .get()
		        .uri("/6")
		        .responseContent()
		        .as(StepVerifier::create)
		        .expectError(ReadTimeoutException.class)
		        .verify(Duration.ofSeconds(30));

		String address = formatSocketAddress(disposableServer.address());
		if (isHttp11) {
			// make sure the client socket is closed on the server side before checking server metrics
			assertThat(ServerCloseHandler.INSTANCE.awaitClientClosedOnServer()).as("awaitClientClosedOnServer timeout").isTrue();
			assertGauge(registry, SERVER_CONNECTIONS_TOTAL, URI, HTTP, LOCAL_ADDRESS, address).hasValueEqualTo(0);
			assertGauge(registry, SERVER_CONNECTIONS_ACTIVE, URI, HTTP, LOCAL_ADDRESS, address).hasValueEqualTo(0);
		}
		else {
			// make sure the client stream is closed on the server side before checking server metrics
			assertThat(StreamCloseHandler.INSTANCE.awaitClientClosedOnServer()).as("awaitClientClosedOnServer timeout").isTrue();
			assertGauge(registry, SERVER_CONNECTIONS_TOTAL, URI, HTTP, LOCAL_ADDRESS, address).hasValueEqualTo(1);
			assertGauge(registry, SERVER_STREAMS_ACTIVE, URI, HTTP, LOCAL_ADDRESS, address).hasValueEqualTo(0);
			// in case of H2, the tearDown method will ensure client socket is closed on the server side
		}
	}

	@ParameterizedTest
	@MethodSource("httpCompatibleProtocols")
	void testServerConnectionsRecorder(HttpProtocol[] serverProtocols, HttpProtocol[] clientProtocols,
			@Nullable ProtocolSslContextSpec serverCtx, @Nullable ProtocolSslContextSpec clientCtx) throws Exception {
		// Invoke ServerRecorder.INSTANCE.reset() here as disposableServer.dispose (AfterEach) might be invoked after
		// ServerRecorder.INSTANCE.reset() (AfterEach) and thus leave ServerRecorder.INSTANCE in a bad state
		ServerRecorder.INSTANCE.reset();
		boolean isHttp11 = (serverProtocols.length == 1 && serverProtocols[0] == HttpProtocol.HTTP11) ||
				(clientProtocols.length == 1 && clientProtocols[0] == HttpProtocol.HTTP11);

		disposableServer = customizeServerOptions(httpServer, serverCtx, serverProtocols)
				.doOnConnection(cnx -> ServerCloseHandler.INSTANCE.register(cnx.channel()))
				.metrics(true, ServerRecorder.supplier(), Function.identity())
				.bindNow();
		String address = formatSocketAddress(disposableServer.address());

		customizeClientOptions(httpClient, clientCtx, clientProtocols)
		        .metrics(true, Function.identity())
		        .post()
		        .uri("/5")
		        .send(body)
		        .responseContent()
		        .aggregate()
		        .asString()
		        .as(StepVerifier::create)
		        .expectNext("Hello World!")
		        .expectComplete()
		        .verify(Duration.ofSeconds(30));

		// now we can assert test expectations
		assertThat(ServerRecorder.INSTANCE.error.get()).isNull();

		if (isHttp11) {
			// wait for the AbstractHttpServerMetricsHandlerServer to be called in recordServerConnectionClosed before asserting test expectations
			assertThat(ServerCloseHandler.INSTANCE.awaitClientClosedOnServer()).as("awaitClientClosedOnServer timeout").isTrue();

			assertThat(ServerRecorder.INSTANCE.onServerConnectionsAmount.get()).isEqualTo(0);
			assertThat(ServerRecorder.INSTANCE.onActiveConnectionsAmount.get()).isEqualTo(0);
			assertThat(ServerRecorder.INSTANCE.onActiveConnectionsLocalAddr.get()).isEqualTo(address);
			assertThat(ServerRecorder.INSTANCE.onInactiveConnectionsLocalAddr.get()).isEqualTo(address);
		}
		else {
			assertThat(ServerRecorder.INSTANCE.onServerConnectionsAmount.get()).isEqualTo(1);
			// in case of H2, the tearDown method will ensure client socket is closed on the server side
		}
	}

	@ParameterizedTest
	@MethodSource("httpCompatibleProtocols")
	void testServerConnectionsRecorderConnectionClose(HttpProtocol[] serverProtocols, HttpProtocol[] clientProtocols,
			@Nullable ProtocolSslContextSpec serverCtx, @Nullable ProtocolSslContextSpec clientCtx) throws Exception {
		// Invoke ServerRecorder.INSTANCE.reset() here as disposableServer.dispose (AfterEach) might be invoked after
		// ServerRecorder.INSTANCE.reset() (AfterEach) and thus leave ServerRecorder.INSTANCE in a bad state
		ServerRecorder.INSTANCE.reset();
		boolean isHttp11 = (serverProtocols.length == 1 && serverProtocols[0] == HttpProtocol.HTTP11) ||
				(clientProtocols.length == 1 && clientProtocols[0] == HttpProtocol.HTTP11);

		disposableServer = customizeServerOptions(httpServer, serverCtx, serverProtocols)
				.metrics(true, ServerRecorder.supplier(), Function.identity())
				.doOnConnection(cnx -> {
					ServerCloseHandler.INSTANCE.register(cnx.channel());
					if (!isHttp11) {
						StreamCloseHandler.INSTANCE.register(cnx.channel());
					}
				})
				.bindNow();

		customizeClientOptions(httpClient, clientCtx, clientProtocols)
		        .metrics(true, Function.identity())
		        .responseTimeout(Duration.ofMillis(50))
		        .get()
		        .uri("/7")
		        .responseContent()
		        .as(StepVerifier::create)
		        .expectError(ReadTimeoutException.class)
		        .verify(Duration.ofSeconds(30));

		// now we can assert test expectations
		assertThat(ServerRecorder.INSTANCE.error.get()).isNull();

		String address = formatSocketAddress(disposableServer.address());
		if (isHttp11) {
			// wait for the AbstractHttpServerMetricsHandlerServer to be called in recordServerConnectionClosed before asserting test expectations
			assertThat(ServerCloseHandler.INSTANCE.awaitClientClosedOnServer()).as("awaitClientClosedOnServer timeout").isTrue();
			assertThat(ServerRecorder.INSTANCE.onServerConnectionsAmount.get()).isEqualTo(0);
			assertThat(ServerRecorder.INSTANCE.onActiveConnectionsAmount.get()).isEqualTo(0);
			assertThat(ServerRecorder.INSTANCE.onActiveConnectionsLocalAddr.get()).isEqualTo(address);
			assertThat(ServerRecorder.INSTANCE.onInactiveConnectionsLocalAddr.get()).isEqualTo(address);
		}
		else {
			assertThat(StreamCloseHandler.INSTANCE.awaitClientClosedOnServer()).as("awaitClientClosedOnServer timeout").isTrue();
			assertThat(ServerRecorder.INSTANCE.onServerConnectionsAmount.get()).isEqualTo(1);
			assertThat(ServerRecorder.INSTANCE.onActiveConnectionsAmount.get()).isEqualTo(0);
			assertThat(ServerRecorder.INSTANCE.onActiveConnectionsLocalAddr.get()).isEqualTo(address);
			assertThat(ServerRecorder.INSTANCE.onInactiveConnectionsLocalAddr.get()).isEqualTo(address);
			// in case of H2, the tearDown method will ensure client socket is closed on the server side
		}
	}

	@Test
	void testIssue896() throws Exception {
		disposableServer = httpServer.noSSL()
		                             .bindNow();

		// The client should get two errors: NotSSLRecordException, and DecoderException.
		CountDownLatch latch = new CountDownLatch(2);
		httpClient.doOnChannelInit((o, c, address) -> ClientExceptionHandler.INSTANCE.register(c, latch))
		          .secure(spec -> spec.sslContext(clientCtx11))
		          .post()
		          .uri("/1")
		          .send(ByteBufFlux.fromString(Mono.just("hello")))
		          .responseContent()
		          .subscribe();

		assertThat(latch.await(30, TimeUnit.SECONDS)).as("latch await").isTrue();

		InetSocketAddress sa = (InetSocketAddress) disposableServer.channel().localAddress();
		String serverAddress = sa.getHostString() + ":" + sa.getPort();
		String[] summaryTags = new String[]{REMOTE_ADDRESS, serverAddress, URI, "unknown"};
		assertCounter(registry, CLIENT_ERRORS, summaryTags).hasCountGreaterThanOrEqualTo(2);
	}

	// https://github.com/reactor/reactor-netty/issues/2145
	@ParameterizedTest
	@MethodSource("http11CompatibleProtocols")
	void testBadRequest(HttpProtocol[] serverProtocols, HttpProtocol[] clientProtocols,
			@Nullable ProtocolSslContextSpec serverCtx, @Nullable ProtocolSslContextSpec clientCtx) throws Exception {
		disposableServer = customizeServerOptions(httpServer, serverCtx, serverProtocols)
				.doOnChannelInit((cobs, ch, addr) -> ServerCloseHandler.INSTANCE.register(ch))
				.httpRequestDecoder(spec -> spec.maxHeaderSize(32))
				.bindNow();

		CountDownLatch clientCompleted = new CountDownLatch(1);
		AtomicReference<SocketAddress> serverAddress = new AtomicReference<>();
		httpClient = customizeClientOptions(httpClient, clientCtx, clientProtocols)
				.doAfterRequest((req, conn) -> serverAddress.set(conn.channel().remoteAddress()))
				.doAfterResponseSuccess((resp, conn) -> clientCompleted.countDown());

		httpClient.get()
		          .uri("/max_header_size")
		          .responseSingle((res, byteBufMono) -> Mono.just(res.status().code()))
		          .as(StepVerifier::create)
		          .expectNext(431)
		          .expectComplete()
		          .verify(Duration.ofSeconds(30));

		// Ensure client socket is closed on the server, to make sure that server metrics are up-to-date.
		assertThat(ServerCloseHandler.INSTANCE.awaitClientClosedOnServer()).as("awaitClientClosedOnServer timeout").isTrue();

		// Ensure client has fully received the response before asserting test expectations
		assertThat(clientCompleted.await(30, TimeUnit.SECONDS)).as("clientCompleted latch await").isTrue();
		InetSocketAddress sa = (InetSocketAddress) serverAddress.get();

		checkExpectationsBadRequest(sa.getHostString() + ":" + sa.getPort(), serverCtx != null);
	}

	@Test
	void smokeTestNoContextPropagation() {
		assertThatExceptionOfType(ClassNotFoundException.class)
				.isThrownBy(() -> Class.forName("io.micrometer.context.ContextRegistry"));
	}

	@ParameterizedTest
	@MethodSource("httpCompatibleProtocols")
	void testServerConnectionsRecorderBadUri(HttpProtocol[] serverProtocols, HttpProtocol[] clientProtocols,
			@Nullable ProtocolSslContextSpec serverCtx,
			@Nullable ProtocolSslContextSpec clientCtx) throws Exception {
		testServerConnectionsRecorderBadUri(serverProtocols, clientProtocols, serverCtx, clientCtx, null, -1,
				Function.identity(), Function.identity());
	}

	@ParameterizedTest
	@MethodSource("httpCompatibleProtocols")
	void testServerConnectionsRecorderBadUriUDS(HttpProtocol[] serverProtocols, HttpProtocol[] clientProtocols,
			@Nullable ProtocolSslContextSpec serverCtx,
			@Nullable ProtocolSslContextSpec clientCtx) throws Exception {
		assumeThat(LoopResources.hasNativeSupport()).isTrue();
		testServerConnectionsRecorderBadUri(serverProtocols, clientProtocols, serverCtx, clientCtx, null, -1,
				client -> client.bindAddress(() -> new DomainSocketAddress("/tmp/test.sockclient"))
						.remoteAddress(() -> new DomainSocketAddress("/tmp/test.sock")),
				server -> server.bindAddress(() -> new DomainSocketAddress("/tmp/test.sock")));
	}

	@ParameterizedTest
	@MethodSource("httpCompatibleProtocols")
	void testServerConnectionsRecorderBadUriForwarded(HttpProtocol[] serverProtocols, HttpProtocol[] clientProtocols,
			@Nullable ProtocolSslContextSpec serverCtx,
			@Nullable ProtocolSslContextSpec clientCtx) throws Exception {
		testServerConnectionsRecorderBadUri(serverProtocols, clientProtocols, serverCtx, clientCtx,
				"192.168.0.1", 8080,
				Function.identity(),
				Function.identity());
	}


	@ParameterizedTest
	@MethodSource("combinationsIssue2956")
	void testIssue2956(boolean isCustomRecorder, boolean isHttp2) throws Exception {
		HttpServer server =
				httpServer.secure(spec -> spec.sslContext(isHttp2 ? serverCtx2 : serverCtx11))
				          .protocol(isHttp2 ? HttpProtocol.H2 : HttpProtocol.HTTP11)
				          .doOnConnection(conn ->  ServerCloseHandler.INSTANCE.register(conn.channel()));

		if (isCustomRecorder) {
			server = server.metrics(true, ServerRecorder.supplier());
		}

		disposableServer = server.bindNow();

		httpClient.protocol(isHttp2 ? HttpProtocol.H2C : HttpProtocol.HTTP11)
		          .post()
		          .uri("/1")
		          .send(ByteBufFlux.fromString(Mono.just("hello")))
		          .responseContent()
		          .aggregate()
		          .asString()
		          .as(StepVerifier::create)
		          .expectError()
		          .verify(Duration.ofSeconds(5));

		assertThat(ServerCloseHandler.INSTANCE.awaitClientClosedOnServer()).as("awaitClientClosedOnServer timeout").isTrue();

		if (isCustomRecorder) {
			assertThat(ServerRecorder.INSTANCE.onServerConnectionsAmount.get()).isEqualTo(0);
		}
		else {
			InetSocketAddress sa = (InetSocketAddress) disposableServer.channel().localAddress();
			String serverAddress = sa.getHostString() + ":" + sa.getPort();
			String[] tags = new String[]{URI, HTTP, LOCAL_ADDRESS, serverAddress};
			assertGauge(registry, SERVER_CONNECTIONS_TOTAL, tags).isNull();
		}
	}

	static Stream<Arguments> combinationsIssue2956() {
		return Stream.of(
				// isCustomRecorder, isHttp2
				Arguments.of(false, false),
				Arguments.of(false, true),
				Arguments.of(true, false),
				Arguments.of(true, true)
		);
	}

	private void testServerConnectionsRecorderBadUri(HttpProtocol[] serverProtocols, HttpProtocol[] clientProtocols,
			@Nullable ProtocolSslContextSpec serverCtx, @Nullable ProtocolSslContextSpec clientCtx,
			@Nullable String xForwardedFor, int xForwardedPort,
			Function<HttpClient, HttpClient> bindClient,
			Function<HttpServer, HttpServer> bindServer) throws Exception {
		ServerRecorderBadUri.INSTANCE.init();

		AtomicReference<SocketAddress> clientSA = new AtomicReference<>();
		disposableServer = bindServer.apply(customizeServerOptions(httpServer, serverCtx, serverProtocols))
				.metrics(true, () -> ServerRecorderBadUri.INSTANCE, Function.identity())
				.forwarded(xForwardedFor != null || xForwardedPort != -1)
				.childObserve((conn, state) -> {
					if (state == ConnectionObserver.State.CONNECTED) {
						if (xForwardedFor != null && xForwardedPort != -1) {
							clientSA.set(AddressUtils.createUnresolved(xForwardedFor, xForwardedPort));
						}
						else {
							clientSA.set(conn.address());
						}
					}
				})
				.bindNow();

		bindClient.apply(customizeClientOptions(httpClient, clientCtx, clientProtocols))
				.doOnRequest((req, conn) -> {
					conn.addHandlerFirst("bad_uri", new ChannelOutboundHandlerAdapter() {
						@Override
						@SuppressWarnings("FutureReturnValueIgnored")
						public void write(ChannelHandlerContext ctx, Object msg, ChannelPromise promise) {
							if (msg instanceof HttpRequest) {
								((HttpRequest) msg).setUri("/s=set&_method=__construct&method=*&filter[]=system");
							}
							ctx.write(msg, promise);
						}
					});
					if (xForwardedFor != null) {
						req.addHeader("X-Forwarded-For", xForwardedFor + ":" + xForwardedPort);
					}
				})
				.metrics(true, Function.identity())
				.post()
				.uri("/")
				.send(body)
				.responseContent()
				.aggregate()
				.asString()
				.as(StepVerifier::create)
				.expectComplete()
				.verify(Duration.ofSeconds(30));

		// dispose connection provider now, in order to ensure connection is closed on the server
		provider.disposeLater()
				.block(Duration.ofSeconds(30));

		assertThat(ServerRecorderBadUri.INSTANCE.closed.await(30, TimeUnit.SECONDS))
				.as("awaitClose timeout")
				.isTrue();

		assertThat(ServerRecorderBadUri.INSTANCE.nullMethodParams.size() == 0)
				.as("some method got null parameters: %s", ServerRecorderBadUri.INSTANCE.nullMethodParams)
				.isTrue();

		SocketAddress recordedClientSA = ServerRecorderBadUri.INSTANCE.clientAddr;
		assertThat(recordedClientSA)
				.as("recorded client remote socket address %s is different from expected client socket address %s", recordedClientSA, clientSA.get())
				.isEqualTo(clientSA.get());
	}

	private void checkServerConnectionsMicrometer(HttpServerRequest request) {
		String address = formatSocketAddress(request.connectionHostAddress());
		boolean isHttp2 = request.requestHeaders().contains(HttpConversionUtil.ExtensionHeaderNames.SCHEME.text());
		assertGauge(registry, SERVER_CONNECTIONS_TOTAL, URI, HTTP, LOCAL_ADDRESS, address).hasValueEqualTo(1);
		if (isHttp2) {
			assertGauge(registry, SERVER_STREAMS_ACTIVE, URI, HTTP, LOCAL_ADDRESS, address).hasValueEqualTo(1);
		}
		else {
			assertGauge(registry, SERVER_CONNECTIONS_ACTIVE, URI, HTTP, LOCAL_ADDRESS, address).hasValueEqualTo(1);
		}
	}

	private void checkServerConnectionsRecorder(HttpServerRequest request) {
		try {
			String address = formatSocketAddress(request.hostAddress());
			boolean isHttp2 = request.requestHeaders().contains(HttpConversionUtil.ExtensionHeaderNames.SCHEME.text());
			assertThat(ServerRecorder.INSTANCE.onServerConnectionsAmount.get()).isEqualTo(1);
			assertThat(ServerRecorder.INSTANCE.onServerConnectionsLocalAddr.get()).isEqualTo(address);
			if (!isHttp2) {
				assertThat(ServerRecorder.INSTANCE.onActiveConnectionsAmount.get()).isEqualTo(1);
				assertThat(ServerRecorder.INSTANCE.onActiveConnectionsLocalAddr.get()).isEqualTo(address);
			}
			assertThat(ServerRecorder.INSTANCE.onInactiveConnectionsLocalAddr.get()).isNull();
		}
		catch (Throwable error) {
			ServerRecorder.INSTANCE.error.set(error);
		}
	}

	private void checkExpectationsExisting(String uri, String serverAddress, int connIndex, boolean checkTls,
			int numWrites, double expectedSentAmount) {
		String[] timerTags1 = new String[] {URI, uri, METHOD, "POST", STATUS, "200"};
		String[] timerTags2 = new String[] {URI, uri, METHOD, "POST"};
		String[] summaryTags1 = new String[] {URI, uri};

		assertTimer(registry, SERVER_RESPONSE_TIME, timerTags1)
				.hasCountEqualTo(1)
				.hasTotalTimeGreaterThan(0);
		assertTimer(registry, SERVER_DATA_SENT_TIME, timerTags1)
				.hasCountEqualTo(1)
				.hasTotalTimeGreaterThan(0);
		assertTimer(registry, SERVER_DATA_RECEIVED_TIME, timerTags2)
				.hasCountEqualTo(1)
				.hasTotalTimeGreaterThan(0);
		assertDistributionSummary(registry, SERVER_DATA_SENT, summaryTags1)
				.hasCountGreaterThanOrEqualTo(1)
				.hasTotalAmountGreaterThanOrEqualTo(12);
		assertDistributionSummary(registry, SERVER_DATA_RECEIVED, summaryTags1)
				.hasCountGreaterThanOrEqualTo(1)
				.hasTotalAmountGreaterThanOrEqualTo(12);
		assertCounter(registry, SERVER_ERRORS, summaryTags1).isNull();

		timerTags1 = new String[] {REMOTE_ADDRESS, serverAddress, URI, uri, METHOD, "POST", STATUS, "200"};
		timerTags2 = new String[] {REMOTE_ADDRESS, serverAddress, URI, uri, METHOD, "POST"};
		String[] timerTags3 = new String[] {REMOTE_ADDRESS, serverAddress, STATUS, "SUCCESS"};
		summaryTags1 = new String[] {REMOTE_ADDRESS, serverAddress, URI, uri};
		String[] summaryTags2 = new String[] {REMOTE_ADDRESS, serverAddress, URI, "http"};

		assertTimer(registry, CLIENT_RESPONSE_TIME, timerTags1)
				.hasCountEqualTo(1)
				.hasTotalTimeGreaterThan(0);
		assertTimer(registry, CLIENT_DATA_SENT_TIME, timerTags2)
				.hasCountEqualTo(1)
				.hasTotalTimeGreaterThan(0);
		assertTimer(registry, CLIENT_DATA_RECEIVED_TIME, timerTags1)
				.hasCountEqualTo(1)
				.hasTotalTimeGreaterThan(0);
		assertTimer(registry, CLIENT_CONNECT_TIME, timerTags3)
				.hasCountEqualTo(connIndex)
				.hasTotalTimeGreaterThan(0);
		if (checkTls) {
			assertTimer(registry, CLIENT_TLS_HANDSHAKE_TIME, timerTags3)
					.hasCountEqualTo(connIndex)
					.hasTotalTimeGreaterThan(0);
		}
		assertDistributionSummary(registry, CLIENT_DATA_SENT, summaryTags1)
				.hasCountGreaterThanOrEqualTo(1)
				.hasTotalAmountGreaterThanOrEqualTo(12);
		assertDistributionSummary(registry, CLIENT_DATA_RECEIVED, summaryTags1)
				.hasCountGreaterThanOrEqualTo(1)
				.hasTotalAmountGreaterThanOrEqualTo(12);
		assertCounter(registry, CLIENT_ERRORS, summaryTags1).isNull();
		assertDistributionSummary(registry, CLIENT_DATA_SENT, summaryTags2)
				.hasCountGreaterThanOrEqualTo(numWrites)
				.hasTotalAmountGreaterThanOrEqualTo(expectedSentAmount);
		// the following is commented because the number of reads may vary depending on the OS used
		//checkDistributionSummary(CLIENT_DATA_RECEIVED, summaryTags2, true, 3*index, 84*index);
		assertCounter(registry, CLIENT_ERRORS, summaryTags2).isNull();
	}

	private void checkExpectationsNonExisting(String serverAddress, int connIndex, int index, boolean checkTls,
			int numWrites, @SuppressWarnings("unused")int numReads, double expectedSentAmount,
			@SuppressWarnings("unused") double expectedReceivedAmount) {
		String uri = "/3";
		String[] timerTags1 = new String[] {URI, uri, METHOD, "GET", STATUS, "404"};
		String[] timerTags2 = new String[] {URI, uri, METHOD, "GET"};
		String[] summaryTags1 = new String[] {URI, uri};

		assertTimer(registry, SERVER_RESPONSE_TIME, timerTags1)
				.hasCountEqualTo(index)
				.hasTotalTimeGreaterThan(0);
		assertTimer(registry, SERVER_DATA_SENT_TIME, timerTags1)
				.hasCountEqualTo(index)
				.hasTotalTimeGreaterThan(0);
		assertTimer(registry, SERVER_DATA_RECEIVED_TIME, timerTags2)
				.hasCountEqualTo(index)
				.hasTotalTimeGreaterThan(0);
		assertDistributionSummary(registry, SERVER_DATA_SENT, summaryTags1)
				.hasCountGreaterThanOrEqualTo(index)
				.hasTotalAmountGreaterThanOrEqualTo(0);
		assertCounter(registry, SERVER_ERRORS, summaryTags1).isNull();

		timerTags1 = new String[] {REMOTE_ADDRESS, serverAddress, URI, uri, METHOD, "GET", STATUS, "404"};
		timerTags2 = new String[] {REMOTE_ADDRESS, serverAddress, URI, uri, METHOD, "GET"};
		String[] timerTags3 = new String[] {REMOTE_ADDRESS, serverAddress, STATUS, "SUCCESS"};
		summaryTags1 = new String[] {REMOTE_ADDRESS, serverAddress, URI, uri};
		String[] summaryTags2 = new String[] {REMOTE_ADDRESS, serverAddress, URI, "http"};

		assertTimer(registry, CLIENT_RESPONSE_TIME, timerTags1)
				.hasCountEqualTo(index)
				.hasTotalTimeGreaterThan(0);
		assertTimer(registry, CLIENT_DATA_SENT_TIME, timerTags2)
				.hasCountEqualTo(index)
				.hasTotalTimeGreaterThan(0);
		assertTimer(registry, CLIENT_DATA_RECEIVED_TIME, timerTags1)
				.hasCountEqualTo(index)
				.hasTotalTimeGreaterThan(0);
		assertTimer(registry, CLIENT_CONNECT_TIME, timerTags3)
				.hasCountEqualTo(connIndex)
				.hasTotalTimeGreaterThan(0);
		if (checkTls) {
			assertTimer(registry, CLIENT_TLS_HANDSHAKE_TIME, timerTags3)
					.hasCountEqualTo(connIndex)
					.hasTotalTimeGreaterThan(0);
		}
		assertDistributionSummary(registry, CLIENT_DATA_RECEIVED, summaryTags1)
				.hasCountGreaterThanOrEqualTo(index)
				.hasTotalAmountGreaterThanOrEqualTo(0);
		assertCounter(registry, CLIENT_ERRORS, summaryTags1).isNull();
		assertDistributionSummary(registry, CLIENT_DATA_SENT, summaryTags2)
				.hasCountGreaterThanOrEqualTo(numWrites)
				.hasTotalAmountGreaterThanOrEqualTo(expectedSentAmount);
		// the following is commented because the number of reads may vary depending on the OS used
		//checkDistributionSummary(CLIENT_DATA_RECEIVED, summaryTags2, numReads, expectedReceivedAmount);
		assertCounter(registry, CLIENT_ERRORS, summaryTags2).isNull();
	}

	private void checkExpectationsBadRequest(String serverAddress, boolean checkTls) {
		String uri = "/max_header_size";
		String[] timerTags1 = new String[] {URI, uri, METHOD, "GET", STATUS, "431"};
		String[] summaryTags1 = new String[] {URI, uri};

		assertTimer(registry, SERVER_RESPONSE_TIME, timerTags1)
				.hasCountEqualTo(1)
				.hasTotalTimeGreaterThan(0);
		assertTimer(registry, SERVER_DATA_SENT_TIME, timerTags1)
				.hasCountEqualTo(1)
				.hasTotalTimeGreaterThan(0);
		assertDistributionSummary(registry, SERVER_DATA_SENT, summaryTags1)
				.hasCountGreaterThanOrEqualTo(1)
				.hasTotalAmountGreaterThanOrEqualTo(0);
		assertCounter(registry, SERVER_ERRORS, summaryTags1).isNull();

		timerTags1 = new String[] {REMOTE_ADDRESS, serverAddress, URI, uri, METHOD, "GET", STATUS, "431"};
		String[] timerTags2 = new String[] {REMOTE_ADDRESS, serverAddress, URI, uri, METHOD, "GET"};
		String[] timerTags3 = new String[] {REMOTE_ADDRESS, serverAddress, STATUS, "SUCCESS"};
		summaryTags1 = new String[] {REMOTE_ADDRESS, serverAddress, URI, uri};
		String[] summaryTags2 = new String[] {REMOTE_ADDRESS, serverAddress, URI, "http"};

		assertTimer(registry, CLIENT_RESPONSE_TIME, timerTags1)
				.hasCountEqualTo(1)
				.hasTotalTimeGreaterThan(0);
		assertTimer(registry, CLIENT_DATA_SENT_TIME, timerTags2)
				.hasCountEqualTo(1)
				.hasTotalTimeGreaterThan(0);
		assertTimer(registry, CLIENT_DATA_RECEIVED_TIME, timerTags1)
				.hasCountEqualTo(1)
				.hasTotalTimeGreaterThan(0);
		assertTimer(registry, CLIENT_CONNECT_TIME, timerTags3)
				.hasCountEqualTo(1)
				.hasTotalTimeGreaterThan(0);
		if (checkTls) {
			assertTimer(registry, CLIENT_TLS_HANDSHAKE_TIME, timerTags3)
					.hasCountEqualTo(1)
					.hasTotalTimeGreaterThan(0);
		}
		assertDistributionSummary(registry, CLIENT_DATA_RECEIVED, summaryTags1)
				.hasCountGreaterThanOrEqualTo(1)
				.hasTotalAmountGreaterThanOrEqualTo(0);
		assertCounter(registry, CLIENT_ERRORS, summaryTags1).isNull();
		assertDistributionSummary(registry, CLIENT_DATA_SENT, summaryTags2)
				.hasCountGreaterThanOrEqualTo(1)
				.hasTotalAmountGreaterThanOrEqualTo(118);
		assertCounter(registry, CLIENT_ERRORS, summaryTags2).isNull();
	}

	HttpServer customizeServerOptions(HttpServer httpServer, @Nullable ProtocolSslContextSpec ctx, HttpProtocol[] protocols) {
		return ctx == null ? httpServer.protocol(protocols) : httpServer.protocol(protocols).secure(spec -> spec.sslContext(ctx));
	}

	HttpClient customizeClientOptions(HttpClient httpClient, @Nullable ProtocolSslContextSpec ctx, HttpProtocol[] protocols) {
		return ctx == null ? httpClient.protocol(protocols) : httpClient.protocol(protocols).secure(spec -> spec.sslContext(ctx));
	}

<<<<<<< HEAD
	void checkTlsTimer(@SuppressWarnings("SameParameterValue")  String name, String[] tags, long expectedCount) {
		checkTimer(name, tags, expectedCount);
	}

	void checkTimer(String name, String[] tags, long expectedCount) {
		MeterRegistryAssert.assertThat(registry).hasTimerWithNameAndTags(name, Tags.of(tags));

		Timer timer = registry.find(name).tags(tags).timer();
		assertThat(timer).isNotNull();
		assertThat(timer.count()).isEqualTo(expectedCount);
		assertThat(timer.totalTime(TimeUnit.NANOSECONDS) > 0).isTrue();
	}

	private void checkDistributionSummary(String name, String[] tags, long expectedCount, double expectedAmount) {
		DistributionSummary summary = registry.find(name).tags(tags).summary();
		assertThat(summary).isNotNull();
		assertThat(summary.count()).isGreaterThanOrEqualTo(expectedCount);
		assertThat(summary.totalAmount()).isGreaterThanOrEqualTo(expectedAmount);
	}

	void checkCounter(String name, String[] tags, boolean exists, double expectedCount) {
		Counter counter = registry.find(name).tags(tags).counter();
		if (exists) {
			assertThat(counter).isNotNull();
			assertThat(counter.count()).isGreaterThanOrEqualTo(expectedCount);
		}
		else {
			assertThat(counter).isNull();
		}
	}

	void checkGauge(String name, boolean exists, double expectedCount, String... tags) {
		Gauge gauge = registry.find(name).tags(tags).gauge();
		if (exists) {
			assertThat(gauge).isNotNull();
			assertThat(gauge.value()).isEqualTo(expectedCount);
		}
		else {
			assertThat(gauge).isNull();
		}
	}

=======
>>>>>>> 9e8700c3
	static Stream<Arguments> http11CompatibleProtocols() {
		return Stream.of(
				Arguments.of(new HttpProtocol[]{HttpProtocol.HTTP11}, new HttpProtocol[]{HttpProtocol.HTTP11}, null, null),
				Arguments.of(new HttpProtocol[]{HttpProtocol.HTTP11}, new HttpProtocol[]{HttpProtocol.HTTP11},
						Named.of("Http11SslContextSpec", serverCtx11), Named.of("Http11SslContextSpec", clientCtx11)),
				Arguments.of(new HttpProtocol[]{HttpProtocol.H2, HttpProtocol.HTTP11}, new HttpProtocol[]{HttpProtocol.HTTP11},
						Named.of("Http2SslContextSpec", serverCtx2), Named.of("Http11SslContextSpec", clientCtx11)),
				Arguments.of(new HttpProtocol[]{HttpProtocol.H2C, HttpProtocol.HTTP11}, new HttpProtocol[]{HttpProtocol.HTTP11}, null, null)
		);
	}

	static Stream<Arguments> httpCompatibleProtocols() {
		return Stream.of(
				Arguments.of(new HttpProtocol[]{HttpProtocol.HTTP11}, new HttpProtocol[]{HttpProtocol.HTTP11}, null, null),
				Arguments.of(new HttpProtocol[]{HttpProtocol.HTTP11}, new HttpProtocol[]{HttpProtocol.H2C, HttpProtocol.HTTP11}, null, null),
				Arguments.of(new HttpProtocol[]{HttpProtocol.HTTP11}, new HttpProtocol[]{HttpProtocol.HTTP11},
						Named.of("Http11SslContextSpec", serverCtx11), Named.of("Http11SslContextSpec", clientCtx11)),
				Arguments.of(new HttpProtocol[]{HttpProtocol.HTTP11}, new HttpProtocol[]{HttpProtocol.H2, HttpProtocol.HTTP11},
						Named.of("Http11SslContextSpec", serverCtx11), Named.of("Http11SslContextSpec", clientCtx11)),
				Arguments.of(new HttpProtocol[]{HttpProtocol.H2}, new HttpProtocol[]{HttpProtocol.H2},
						Named.of("Http2SslContextSpec", serverCtx2), Named.of("Http2SslContextSpec", clientCtx2)),
				Arguments.of(new HttpProtocol[]{HttpProtocol.H2}, new HttpProtocol[]{HttpProtocol.H2, HttpProtocol.HTTP11},
						Named.of("Http2SslContextSpec", serverCtx2), Named.of("Http2SslContextSpec", clientCtx2)),
				Arguments.of(new HttpProtocol[]{HttpProtocol.H2, HttpProtocol.HTTP11}, new HttpProtocol[]{HttpProtocol.HTTP11},
						Named.of("Http2SslContextSpec", serverCtx2), Named.of("Http11SslContextSpec", clientCtx11)),
				Arguments.of(new HttpProtocol[]{HttpProtocol.H2, HttpProtocol.HTTP11}, new HttpProtocol[]{HttpProtocol.H2},
						Named.of("Http2SslContextSpec", serverCtx2), Named.of("Http2SslContextSpec", clientCtx2)),
				Arguments.of(new HttpProtocol[]{HttpProtocol.H2, HttpProtocol.HTTP11}, new HttpProtocol[]{HttpProtocol.H2, HttpProtocol.HTTP11},
						Named.of("Http2SslContextSpec", serverCtx2), Named.of("Http2SslContextSpec", clientCtx2)),
				Arguments.of(new HttpProtocol[]{HttpProtocol.H2C}, new HttpProtocol[]{HttpProtocol.H2C}, null, null),
				Arguments.of(new HttpProtocol[]{HttpProtocol.H2C, HttpProtocol.HTTP11}, new HttpProtocol[]{HttpProtocol.HTTP11}, null, null),
				Arguments.of(new HttpProtocol[]{HttpProtocol.H2C, HttpProtocol.HTTP11}, new HttpProtocol[]{HttpProtocol.H2C}, null, null),
				Arguments.of(new HttpProtocol[]{HttpProtocol.H2C, HttpProtocol.HTTP11}, new HttpProtocol[]{HttpProtocol.H2C, HttpProtocol.HTTP11}, null, null)
		);
	}

	private static final String HTTP = "http";

	private static final String SERVER_CONNECTIONS_ACTIVE = HTTP_SERVER_PREFIX + CONNECTIONS_ACTIVE;
	private static final String SERVER_CONNECTIONS_TOTAL = HTTP_SERVER_PREFIX + CONNECTIONS_TOTAL;
	private static final String SERVER_STREAMS_ACTIVE = HTTP_SERVER_PREFIX + STREAMS_ACTIVE;
	private static final String SERVER_RESPONSE_TIME = HTTP_SERVER_PREFIX + RESPONSE_TIME;
	private static final String SERVER_DATA_SENT_TIME = HTTP_SERVER_PREFIX + DATA_SENT_TIME;
	private static final String SERVER_DATA_RECEIVED_TIME = HTTP_SERVER_PREFIX + DATA_RECEIVED_TIME;
	private static final String SERVER_DATA_SENT = HTTP_SERVER_PREFIX + DATA_SENT;
	private static final String SERVER_DATA_RECEIVED = HTTP_SERVER_PREFIX + DATA_RECEIVED;
	private static final String SERVER_ERRORS = HTTP_SERVER_PREFIX + ERRORS;

	private static final String CLIENT_CONNECTIONS_ACTIVE = HTTP_CLIENT_PREFIX + CONNECTIONS_ACTIVE;
	private static final String CLIENT_CONNECTIONS_TOTAL = HTTP_CLIENT_PREFIX + CONNECTIONS_TOTAL;
	private static final String CLIENT_RESPONSE_TIME = HTTP_CLIENT_PREFIX + RESPONSE_TIME;
	private static final String CLIENT_DATA_SENT_TIME = HTTP_CLIENT_PREFIX + DATA_SENT_TIME;
	private static final String CLIENT_DATA_RECEIVED_TIME = HTTP_CLIENT_PREFIX + DATA_RECEIVED_TIME;
	private static final String CLIENT_DATA_SENT = HTTP_CLIENT_PREFIX + DATA_SENT;
	private static final String CLIENT_DATA_RECEIVED = HTTP_CLIENT_PREFIX + DATA_RECEIVED;
	static final String CLIENT_ERRORS = HTTP_CLIENT_PREFIX + ERRORS;
	private static final String CLIENT_CONNECT_TIME = HTTP_CLIENT_PREFIX + CONNECT_TIME;
	private static final String CLIENT_TLS_HANDSHAKE_TIME = HTTP_CLIENT_PREFIX + TLS_HANDSHAKE_TIME;

	static final class ClientContextAwareRecorder extends ContextAwareHttpClientMetricsRecorder {

		static final ClientContextAwareRecorder INSTANCE = new ClientContextAwareRecorder();

		final AtomicBoolean onDataReceivedContextView = new AtomicBoolean();
		final AtomicBoolean onDataSentContextView = new AtomicBoolean();

		@Override
		public void incrementErrorsCount(ContextView contextView, SocketAddress remoteAddress, String uri) {
		}

		@Override
		public void recordDataReceived(ContextView contextView, SocketAddress remoteAddress, String uri, long bytes) {
		}

		@Override
		public void recordDataSent(ContextView contextView, SocketAddress remoteAddress, String uri, long bytes) {
		}

		@Override
		public void recordDataReceivedTime(ContextView contextView, SocketAddress remoteAddress, String uri,
				String method, String status, Duration time) {
			onDataReceivedContextView.set("OK".equals(contextView.getOrDefault("testContextAwareRecorder", "KO")));
		}

		@Override
		public void recordDataSentTime(ContextView contextView, SocketAddress remoteAddress, String uri, String method,
				Duration time) {
			onDataSentContextView.set("OK".equals(contextView.getOrDefault("testContextAwareRecorder", "KO")));
		}

		@Override
		public void recordResponseTime(ContextView contextView, SocketAddress remoteAddress, String uri,
				String method, String status, Duration time) {
		}

		@Override
		public void incrementErrorsCount(ContextView contextView, SocketAddress socketAddress) {
		}

		@Override
		public void recordConnectTime(ContextView contextView, SocketAddress socketAddress, Duration duration, String s) {
		}

		@Override
		public void recordDataReceived(ContextView contextView, SocketAddress socketAddress, long l) {
		}

		@Override
		public void recordDataSent(ContextView contextView, SocketAddress socketAddress, long l) {
		}

		@Override
		public void recordTlsHandshakeTime(ContextView contextView, SocketAddress socketAddress, Duration duration, String s) {
		}

		@Override
		public void recordResolveAddressTime(SocketAddress socketAddress, Duration duration, String s) {
		}
	}

	static final class ServerContextAwareRecorder extends ContextAwareHttpServerMetricsRecorder {

		static final ServerContextAwareRecorder INSTANCE = new ServerContextAwareRecorder();

		final AtomicBoolean onDataReceivedContextView = new AtomicBoolean();
		final AtomicBoolean onDataSentContextView = new AtomicBoolean();

		@Override
		public void incrementErrorsCount(ContextView contextView, SocketAddress remoteAddress, String uri) {
		}

		@Override
		public void recordDataReceived(ContextView contextView, SocketAddress remoteAddress, String uri, long bytes) {
		}

		@Override
		public void recordDataSent(ContextView contextView, SocketAddress remoteAddress, String uri, long bytes) {
		}

		@Override
		public void recordDataReceivedTime(ContextView contextView, String uri, String method, Duration time) {
			onDataReceivedContextView.set("OK".equals(contextView.getOrDefault("testContextAwareRecorder", "KO")));
		}

		@Override
		public void recordDataSentTime(ContextView contextView, String uri, String method, String status, Duration time) {
			onDataSentContextView.set("OK".equals(contextView.getOrDefault("testContextAwareRecorder", "KO")));
		}

		@Override
		public void recordResponseTime(ContextView contextView, String uri, String method, String status, Duration time) {
		}

		@Override
		public void incrementErrorsCount(ContextView contextView, SocketAddress socketAddress) {
		}

		@Override
		public void recordConnectTime(ContextView contextView, SocketAddress socketAddress, Duration duration, String s) {
		}

		@Override
		public void recordDataReceived(ContextView contextView, SocketAddress socketAddress, long l) {
		}

		@Override
		public void recordDataSent(ContextView contextView, SocketAddress socketAddress, long l) {
		}

		@Override
		public void recordTlsHandshakeTime(ContextView contextView, SocketAddress socketAddress, Duration duration, String s) {
		}

		@Override
		public void recordResolveAddressTime(SocketAddress socketAddress, Duration duration, String s) {
		}
	}

	static final class ServerRecorder implements HttpServerMetricsRecorder {

		static final ServerRecorder INSTANCE = new ServerRecorder();
		static final Supplier<ServerRecorder> SUPPLIER = () -> INSTANCE;
		private final AtomicReference<Throwable> error = new AtomicReference<>();
		private final AtomicInteger onServerConnectionsAmount = new AtomicInteger();
		private final AtomicReference<String> onServerConnectionsLocalAddr = new AtomicReference<>();
		private final AtomicReference<String> onActiveConnectionsLocalAddr = new AtomicReference<>();
		private final AtomicReference<String> onInactiveConnectionsLocalAddr = new AtomicReference<>();
		private final AtomicInteger onActiveConnectionsAmount = new AtomicInteger();

		static Supplier<ServerRecorder> supplier() {
			return SUPPLIER;
		}

		void reset() {
			error.set(null);
			onServerConnectionsAmount.set(0);
			onServerConnectionsLocalAddr.set(null);
			onActiveConnectionsLocalAddr.set(null);
			onInactiveConnectionsLocalAddr.set(null);
			onActiveConnectionsAmount.set(0);
		}

		@Override
		public void recordServerConnectionOpened(SocketAddress localAddress) {
			onServerConnectionsLocalAddr.set(formatSocketAddress(localAddress));
			onServerConnectionsAmount.addAndGet(1);
		}

		@Override
		public void recordServerConnectionClosed(SocketAddress localAddress) {
			onServerConnectionsLocalAddr.set(formatSocketAddress(localAddress));
			onServerConnectionsAmount.addAndGet(-1);
		}

		@Override
		public void recordServerConnectionActive(SocketAddress localAddress) {
			onActiveConnectionsLocalAddr.set(formatSocketAddress(localAddress));
			onActiveConnectionsAmount.addAndGet(1);
		}

		@Override
		public void recordServerConnectionInactive(SocketAddress localAddress) {
			onInactiveConnectionsLocalAddr.set(formatSocketAddress(localAddress));
			onActiveConnectionsAmount.addAndGet(-1);
		}

		@Override
		public void recordStreamOpened(SocketAddress localAddress) {
			onActiveConnectionsLocalAddr.set(formatSocketAddress(localAddress));
			onActiveConnectionsAmount.addAndGet(1);
		}

		@Override
		public void recordStreamClosed(SocketAddress localAddress) {
			onInactiveConnectionsLocalAddr.set(formatSocketAddress(localAddress));
			onActiveConnectionsAmount.addAndGet(-1);
		}

		@Override
		public void recordDataReceived(SocketAddress remoteAddress, String uri, long bytes) {
		}

		@Override
		public void recordDataSent(SocketAddress remoteAddress, String uri, long bytes) {
		}

		@Override
		public void incrementErrorsCount(SocketAddress remoteAddress, String uri) {
		}

		@Override
		public void recordDataReceivedTime(String uri, String method, Duration time) {
		}

		@Override
		public void recordDataSentTime(String uri, String method, String status, Duration time) {
		}

		@Override
		public void recordResponseTime(String uri, String method, String status, Duration time) {
		}

		@Override
		public void recordDataReceived(SocketAddress socketAddress, long l) {
		}

		@Override
		public void recordDataSent(SocketAddress socketAddress, long l) {
		}

		@Override
		public void incrementErrorsCount(SocketAddress socketAddress) {
		}

		@Override
		public void recordTlsHandshakeTime(SocketAddress socketAddress, Duration duration, String s) {
		}

		@Override
		public void recordConnectTime(SocketAddress socketAddress, Duration duration, String s) {
		}

		@Override
		public void recordResolveAddressTime(SocketAddress socketAddress, Duration duration, String s) {
		}
	}

	/**
	 * Server metrics recorder used to verify that HttpServerMetricsRecorder method parameters
	 * are not null when a bad request URI is received.
	 */
	static final class ServerRecorderBadUri implements HttpServerMetricsRecorder {

		static final ServerRecorderBadUri INSTANCE = new ServerRecorderBadUri();
		final ConcurrentLinkedQueue<String> nullMethodParams = new ConcurrentLinkedQueue<>();
		volatile CountDownLatch closed;
		volatile SocketAddress clientAddr;

		void init() {
			nullMethodParams.clear();
			closed = new CountDownLatch(1);
			clientAddr = null;
		}

		void checkNullParam(String method, Object... params) {
			if (Arrays.stream(params).anyMatch(Objects::isNull)) {
				nullMethodParams.add(method);
			}
		}

		@Override
		public void recordServerConnectionOpened(SocketAddress localAddress) {
			checkNullParam("recordServerConnectionOpened", localAddress);
		}

		@Override
		public void recordServerConnectionClosed(SocketAddress localAddress) {
			checkNullParam("recordServerConnectionClosed", localAddress);
			closed.countDown();
		}

		@Override
		public void recordServerConnectionActive(SocketAddress localAddress) {
			checkNullParam("recordServerConnectionActive", localAddress);
		}

		@Override
		public void recordServerConnectionInactive(SocketAddress localAddress) {
			checkNullParam("recordServerConnectionInactive", localAddress);
		}

		@Override
		public void recordStreamOpened(SocketAddress localAddress) {
			checkNullParam("recordStreamOpened", localAddress);
		}

		@Override
		public void recordStreamClosed(SocketAddress localAddress) {
			checkNullParam("recordStreamClosed", localAddress);
		}

		@Override
		public void recordDataReceived(SocketAddress remoteAddress, String uri, long bytes) {
			checkNullParam("recordDataReceived", remoteAddress, uri);
		}

		@Override
		public void recordDataSent(SocketAddress remoteAddress, String uri, long bytes) {
			checkNullParam("recordDataSent", remoteAddress, uri);
			clientAddr = remoteAddress;
		}

		@Override
		public void incrementErrorsCount(SocketAddress remoteAddress, String uri) {
			checkNullParam("incrementErrorsCount", remoteAddress, uri);
		}

		@Override
		public void recordDataReceivedTime(String uri, String method, Duration time) {
			checkNullParam("recordDataReceivedTime", uri, method, time);
		}

		@Override
		public void recordDataSentTime(String uri, String method, String status, Duration time) {
			checkNullParam("recordDataSentTime", uri, method, status, time);
		}

		@Override
		public void recordResponseTime(String uri, String method, String status, Duration time) {
			checkNullParam("recordResponseTime", uri, method, status, time);
		}

		@Override
		public void recordDataReceived(SocketAddress socketAddress, long l) {
			checkNullParam("recordDataReceived", socketAddress);
		}

		@Override
		public void recordDataSent(SocketAddress socketAddress, long l) {
			checkNullParam("recordDataSent", socketAddress);
		}

		@Override
		public void incrementErrorsCount(SocketAddress socketAddress) {
			checkNullParam("incrementErrorsCount", socketAddress);
		}

		@Override
		public void recordTlsHandshakeTime(SocketAddress socketAddress, Duration duration, String s) {
			checkNullParam("recordTlsHandshakeTime", socketAddress, duration, s);
		}

		@Override
		public void recordConnectTime(SocketAddress socketAddress, Duration duration, String s) {
			checkNullParam("recordConnectTime", socketAddress, duration, s);
		}

		@Override
		public void recordResolveAddressTime(SocketAddress socketAddress, Duration duration, String s) {
			checkNullParam("recordResolveAddressTime", socketAddress, duration, s);
		}
	}

	/**
	 * Server Handler used to detect when the last http response content has been sent to the client.
	 * Handler placed before the HttpMetricsHandler on the Server pipeline.
	 * Metrics are up-to-date when the latch is counted down.
	 */
	static final class ResponseSentHandler extends ChannelOutboundHandlerAdapter {
		static final String HANDLER_NAME = "ServerCompletedHandler.handler";
		static final ResponseSentHandler INSTANCE = new ResponseSentHandler();
		AtomicReference<CountDownLatch> latchRef;

		void register(AtomicReference<CountDownLatch> latchRef, ChannelPipeline pipeline) {
			this.latchRef = latchRef;
			pipeline.addBefore(NettyPipeline.HttpMetricsHandler, HANDLER_NAME, this);
		}

		void register(CountDownLatch latch, ChannelPipeline pipeline) {
			register(new AtomicReference<>(latch), pipeline);
		}

		@Override
		@SuppressWarnings("FutureReturnValueIgnored")
		public void write(ChannelHandlerContext ctx, Object msg, ChannelPromise promise) {
			if (msg instanceof LastHttpContent) {
				promise.addListener(future -> latchRef.get().countDown());
			}

			ctx.write(msg, promise);
		}

		@Override
		public boolean isSharable() {
			return true; // A server may accept multiple connections, hence this handler must be sharable
		}
	}

	/**
	 * Server Handler used to detect when the last http client request content has been received by the server.
	 * Handler placed after the HttpMetricsHandler on the Server pipeline.
	 * Metrics are up-to-date when the latch is counted down.
	 */
	static final class RequestReceivedHandler extends ChannelInboundHandlerAdapter {
		static final RequestReceivedHandler INSTANCE = new RequestReceivedHandler();
		static final String HANDLER_NAME = "ServerReceivedHandler.handler";
		AtomicReference<CountDownLatch> latchRef;

		void register(AtomicReference<CountDownLatch> latchRef, ChannelPipeline pipeline) {
			this.latchRef = latchRef;
			pipeline.addAfter(NettyPipeline.HttpMetricsHandler, HANDLER_NAME, this);
		}

		@Override
		public void channelRead(ChannelHandlerContext ctx, Object msg) {
			if (msg instanceof LastHttpContent) {
				latchRef.get().countDown();
			}
			ctx.fireChannelRead(msg);
		}

		@Override
		public boolean isSharable() {
			return true;
		}
	}

	/**
	 * Server handler used to wait until the client socket is closed on the server side.
	 * For HTTP1.1, the handler is placed before the ReactorBridge, so all previous handlers will see
	 * the close before this handler. For HTTP2, the handler is placed lastly on the pipeline.
	 */
	static class ServerCloseHandler extends ChannelInboundHandlerAdapter {
		static final ServerCloseHandler INSTANCE = new ServerCloseHandler();
		static final String HANDLER_NAME = "ServerCloseHandler.handler";
		private CountDownLatch latch;
		private boolean registered;

		void register(Channel channel) {
			this.latch = new CountDownLatch(1);
			registerInternal(channel);
			registered = true;
		}

		void registerInternal(Channel channel) {
			if (channel instanceof Http2StreamChannel) {
				if (channel.parent().pipeline().get(HANDLER_NAME) == null) {
					channel.parent().pipeline().addLast(HANDLER_NAME, this);
				}
			}
			else {
				channel.pipeline().addBefore(NettyPipeline.ReactiveBridge, HANDLER_NAME, this);
			}
		}

		@Override
		public void channelInactive(ChannelHandlerContext ctx) {
			latch.countDown();
			ctx.fireChannelInactive();
		}

		@Override
		public boolean isSharable() {
			return true;
		}

		public boolean awaitClientClosedOnServer() throws InterruptedException {
			if (registered) {
				try {
					return latch.await(30, TimeUnit.SECONDS);
				}
				finally {
					registered = false;
				}
			}
			return true;
		}
	}

	static final class StreamCloseHandler extends ServerCloseHandler {
		static final StreamCloseHandler INSTANCE = new StreamCloseHandler();

		@Override
		void registerInternal(Channel channel) {
			if (channel.pipeline().get(HANDLER_NAME) == null) {
				channel.pipeline().addBefore(NettyPipeline.ReactiveBridge, HANDLER_NAME, this);
			}
		}
	}

	/**
	 * Handler used to get notified when an exception occurs on the HttpClientMetricsHandler. This handler is placed
	 * after the reactor.left.httpMetricsHandler.
	 */
	static final class ClientExceptionHandler extends ChannelDuplexHandler {
		static final ClientExceptionHandler INSTANCE = new ClientExceptionHandler();
		static final String HANDLER_NAME = "ExceptionHandler.handler";
		private CountDownLatch latch;

		void register(Channel channel, CountDownLatch latch) {
			this.latch = latch;
			channel.pipeline().addAfter(NettyPipeline.HttpMetricsHandler, HANDLER_NAME, this);
		}

		@Override
		public void exceptionCaught(ChannelHandlerContext ctx, Throwable cause) {
			latch.countDown();
			ctx.fireExceptionCaught(cause);
		}
	}
}<|MERGE_RESOLUTION|>--- conflicted
+++ resolved
@@ -17,13 +17,7 @@
 
 import io.micrometer.core.instrument.MeterRegistry;
 import io.micrometer.core.instrument.Metrics;
-<<<<<<< HEAD
-import io.micrometer.core.instrument.Tags;
-import io.micrometer.core.instrument.Timer;
-=======
->>>>>>> 9e8700c3
 import io.micrometer.core.instrument.simple.SimpleMeterRegistry;
-import io.micrometer.core.tck.MeterRegistryAssert;
 import io.netty.buffer.ByteBuf;
 import io.netty.channel.Channel;
 import io.netty.channel.ChannelDuplexHandler;
@@ -1262,51 +1256,6 @@
 		return ctx == null ? httpClient.protocol(protocols) : httpClient.protocol(protocols).secure(spec -> spec.sslContext(ctx));
 	}
 
-<<<<<<< HEAD
-	void checkTlsTimer(@SuppressWarnings("SameParameterValue")  String name, String[] tags, long expectedCount) {
-		checkTimer(name, tags, expectedCount);
-	}
-
-	void checkTimer(String name, String[] tags, long expectedCount) {
-		MeterRegistryAssert.assertThat(registry).hasTimerWithNameAndTags(name, Tags.of(tags));
-
-		Timer timer = registry.find(name).tags(tags).timer();
-		assertThat(timer).isNotNull();
-		assertThat(timer.count()).isEqualTo(expectedCount);
-		assertThat(timer.totalTime(TimeUnit.NANOSECONDS) > 0).isTrue();
-	}
-
-	private void checkDistributionSummary(String name, String[] tags, long expectedCount, double expectedAmount) {
-		DistributionSummary summary = registry.find(name).tags(tags).summary();
-		assertThat(summary).isNotNull();
-		assertThat(summary.count()).isGreaterThanOrEqualTo(expectedCount);
-		assertThat(summary.totalAmount()).isGreaterThanOrEqualTo(expectedAmount);
-	}
-
-	void checkCounter(String name, String[] tags, boolean exists, double expectedCount) {
-		Counter counter = registry.find(name).tags(tags).counter();
-		if (exists) {
-			assertThat(counter).isNotNull();
-			assertThat(counter.count()).isGreaterThanOrEqualTo(expectedCount);
-		}
-		else {
-			assertThat(counter).isNull();
-		}
-	}
-
-	void checkGauge(String name, boolean exists, double expectedCount, String... tags) {
-		Gauge gauge = registry.find(name).tags(tags).gauge();
-		if (exists) {
-			assertThat(gauge).isNotNull();
-			assertThat(gauge.value()).isEqualTo(expectedCount);
-		}
-		else {
-			assertThat(gauge).isNull();
-		}
-	}
-
-=======
->>>>>>> 9e8700c3
 	static Stream<Arguments> http11CompatibleProtocols() {
 		return Stream.of(
 				Arguments.of(new HttpProtocol[]{HttpProtocol.HTTP11}, new HttpProtocol[]{HttpProtocol.HTTP11}, null, null),
