--- conflicted
+++ resolved
@@ -17,13 +17,7 @@
 
 import io.micrometer.core.instrument.MeterRegistry;
 import io.micrometer.core.instrument.Metrics;
-<<<<<<< HEAD
-import io.micrometer.core.instrument.Tags;
-import io.micrometer.core.instrument.Timer;
-=======
->>>>>>> 9e8700c3
 import io.micrometer.core.instrument.simple.SimpleMeterRegistry;
-import io.micrometer.core.tck.MeterRegistryAssert;
 import org.junit.jupiter.api.AfterEach;
 import org.junit.jupiter.api.BeforeEach;
 import org.junit.jupiter.api.Test;
@@ -88,26 +82,8 @@
 
 		assertThat(latch.await(30, TimeUnit.SECONDS)).as("latch await").isTrue();
 
-<<<<<<< HEAD
-		assertThat(getTimerValue("localhost:" + disposableServer.port())).isGreaterThan(0);
-	}
-
-
-	private double getTimerValue(String address) {
-		MeterRegistryAssert.assertThat(registry).hasTimerWithNameAndTags("reactor.netty.http.client.address.resolver",
-				Tags.of(REMOTE_ADDRESS, address, STATUS, SUCCESS));
-
-		Timer timer = registry.find("reactor.netty.http.client.address.resolver")
-		                      .tags(REMOTE_ADDRESS, address, STATUS, SUCCESS).timer();
-		double result = -1;
-		if (timer != null) {
-			result = timer.totalTime(TimeUnit.NANOSECONDS);
-		}
-		return result;
-=======
 		String address = "localhost:" + disposableServer.port();
-		assertTimer(registry, "reactor.netty.http.client.address.resolver", REMOTE_ADDRESS, address, STATUS, SUCCESS)
+		assertTimer(registry, "reactor.netty.http.client.address.resolver", REMOTE_ADDRESS, address,  STATUS, SUCCESS)
 				.hasTotalTimeGreaterThan(0);
->>>>>>> 9e8700c3
 	}
 }