/*
 * Copyright (c) 2024-2025 VMware, Inc. or its affiliates, All Rights Reserved.
 *
 * Licensed under the Apache License, Version 2.0 (the "License");
 * you may not use this file except in compliance with the License.
 * You may obtain a copy of the License at
 *
 *   https://www.apache.org/licenses/LICENSE-2.0
 *
 * Unless required by applicable law or agreed to in writing, software
 * distributed under the License is distributed on an "AS IS" BASIS,
 * WITHOUT WARRANTIES OR CONDITIONS OF ANY KIND, either express or implied.
 * See the License for the specific language governing permissions and
 * limitations under the License.
 */
package reactor.netty.http;

import io.micrometer.core.instrument.MeterRegistry;
import io.micrometer.core.instrument.Metrics;
import io.micrometer.core.instrument.simple.SimpleMeterRegistry;
import io.netty.buffer.ByteBuf;
import io.netty.buffer.Unpooled;
import io.netty.channel.Channel;
import io.netty.channel.ChannelHandler;
import io.netty.channel.ChannelHandlerContext;
import io.netty.channel.ChannelInboundHandlerAdapter;
import io.netty.channel.ChannelOutboundHandlerAdapter;
import io.netty.channel.ChannelPipeline;
import io.netty.channel.ChannelPromise;
import io.netty.handler.codec.http.HttpHeaderNames;
import io.netty.handler.codec.http.HttpHeaderValues;
import io.netty.handler.codec.http.HttpResponseStatus;
import io.netty.handler.ssl.SniCompletionEvent;
import io.netty.handler.ssl.util.InsecureTrustManagerFactory;
import io.netty.handler.codec.http3.Http3DataFrame;
import io.netty.handler.codec.http3.Http3HeadersFrame;
import io.netty.handler.codec.quic.InsecureQuicTokenHandler;
import io.netty.handler.codec.quic.QuicChannel;
import io.netty.pkitesting.CertificateBuilder;
import io.netty.pkitesting.X509Bundle;
import org.jspecify.annotations.Nullable;
import org.junit.jupiter.api.AfterEach;
import org.junit.jupiter.api.BeforeAll;
import org.junit.jupiter.api.Disabled;
import org.junit.jupiter.api.Test;
import org.reactivestreams.Publisher;
import reactor.core.publisher.Flux;
import reactor.core.publisher.Mono;
import reactor.core.publisher.Signal;
import reactor.core.scheduler.Schedulers;
import reactor.netty.ByteBufFlux;
import reactor.netty.ByteBufMono;
import reactor.netty.DisposableServer;
import reactor.netty.LogTracker;
import reactor.netty.NettyOutbound;
import reactor.netty.NettyPipeline;
import reactor.netty.http.client.HttpClient;
import reactor.netty.http.client.HttpClientRequest;
import reactor.netty.http.client.HttpClientResponse;
import reactor.netty.http.client.HttpConnectionPoolMetrics;
import reactor.netty.http.client.HttpMeterRegistrarAdapter;
import reactor.netty.http.server.ConnectionInformation;
import reactor.netty.http.server.HttpServer;
import reactor.netty.http.server.HttpServerRequest;
import reactor.netty.http.server.HttpServerResponse;
import reactor.netty.http.server.logging.AccessLog;
import reactor.netty.internal.shaded.reactor.pool.PoolAcquireTimeoutException;
import reactor.netty.resources.ConnectionProvider;
import reactor.test.StepVerifier;
import reactor.util.function.Tuple2;

import javax.net.ssl.SNIHostName;
import java.net.InetSocketAddress;
import java.net.SocketAddress;
import java.nio.charset.Charset;
<<<<<<< HEAD
=======
import java.nio.file.Files;
import java.nio.file.Path;
import java.nio.file.Paths;
import java.security.cert.CertificateException;
>>>>>>> 5a1ce75e
import java.time.Duration;
import java.util.ArrayList;
import java.util.Arrays;
import java.util.List;
import java.util.concurrent.CountDownLatch;
import java.util.concurrent.ThreadLocalRandom;
import java.util.concurrent.TimeUnit;
import java.util.concurrent.atomic.AtomicInteger;
import java.util.concurrent.atomic.AtomicReference;
import java.util.function.BiFunction;
import java.util.function.Function;

import static org.assertj.core.api.Assertions.assertThat;
import static reactor.netty.Metrics.DATA_RECEIVED_TIME;
import static reactor.netty.Metrics.DATA_SENT_TIME;
import static reactor.netty.Metrics.HTTP_CLIENT_PREFIX;
import static reactor.netty.Metrics.HTTP_SERVER_PREFIX;
import static reactor.netty.Metrics.METHOD;
import static reactor.netty.Metrics.NA;
import static reactor.netty.Metrics.PROXY_ADDRESS;
import static reactor.netty.Metrics.REMOTE_ADDRESS;
import static reactor.netty.Metrics.RESPONSE_TIME;
import static reactor.netty.Metrics.STATUS;
import static reactor.netty.Metrics.URI;
import static reactor.netty.micrometer.TimerAssert.assertTimer;

/**
 * Holds HTTP/3 specific tests.
 *
 * @author Violeta Georgieva
 * @since 1.2.0
 */
class Http3Tests {
	static final String HTTP3_WITHOUT_TLS_CLIENT = "Configured HTTP/3 protocol without TLS. Check URL scheme";
	static final String HTTP3_WITHOUT_TLS_SERVER = "Configured HTTP/3 protocol without TLS. " +
			"Configure TLS via HttpServer#secure";

	static X509Bundle ssc;

	@Nullable DisposableServer disposableServer;

	@BeforeAll
	static void createSelfSignedCertificate() throws Exception {
		ssc = new CertificateBuilder().subject("CN=localhost").setIsCertificateAuthority(true).buildSelfSigned();
	}

	@AfterEach
	void disposeServer() {
		if (disposableServer != null) {
			disposableServer.disposeNow();
		}
	}

	@Test
	void test100Continue() throws Exception {
		CountDownLatch latch = new CountDownLatch(1);
		disposableServer =
				createServer()
				        .handle((req, res) -> req.receive()
				                                 .aggregate()
				                                 .asString()
				                                 .flatMap(s -> {
				                                     latch.countDown();
				                                     return res.sendString(Mono.just(s)).then();
				                                 }))
				        .bindNow();

		Tuple2<String, Integer> content =
				createClient(disposableServer.port())
				        .headers(h -> h.add(HttpHeaderNames.EXPECT, HttpHeaderValues.CONTINUE))
				        .post()
				        .uri("/")
				        .send(ByteBufFlux.fromString(Flux.just("1", "2", "3", "4", "5")))
				        .responseSingle((res, bytes) -> bytes.asString().zipWith(Mono.just(res.status().code())))
				        .block(Duration.ofSeconds(5));

		assertThat(latch.await(30, TimeUnit.SECONDS)).as("latch await").isTrue();

		assertThat(content).isNotNull();
		assertThat(content.getT1()).isEqualTo("12345");
		assertThat(content.getT2()).isEqualTo(200);
	}

	@Test
	void test100ContinueConnectionClose() throws Exception {
		doTest100ContinueConnection(
				(req, res) -> res.status(400).sendString(Mono.just("ERROR")),
				ByteBufFlux.fromString(Flux.just("1", "2", "3", "4", "5").delaySubscription(Duration.ofMillis(100))));
	}

	private void doTest100ContinueConnection(
			BiFunction<? super HttpServerRequest, ? super HttpServerResponse, ? extends Publisher<Void>> postHandler,
			Publisher<ByteBuf> sendBody) throws Exception {

		CountDownLatch latch = new CountDownLatch(2);
		AtomicReference<List<Channel>> channels = new AtomicReference<>(new ArrayList<>(2));
		disposableServer =
				createServer()
				        .doOnConnection(conn -> {
				            channels.get().add(conn.channel());
				            conn.onTerminate().subscribe(null, t -> latch.countDown(), latch::countDown);
				        })
				        .route(r -> r.post("/post", postHandler)
				                     .get("/get", (req, res) -> res.sendString(Mono.just("OK"))))
				        .bindNow();

		Mono<Tuple2<String, HttpClientResponse>> content1 =
				createClient(disposableServer.port())
				        .headers(h -> h.add(HttpHeaderNames.EXPECT, HttpHeaderValues.CONTINUE))
				        .post()
				        .uri("/post")
				        .send(sendBody)
				        .responseSingle((res, bytes) -> bytes.asString().zipWith(Mono.just(res)));

		Mono<Tuple2<String, HttpClientResponse>> content2 =
				createClient(disposableServer.port())
				        .get()
				        .uri("/get")
				        .responseSingle((res, bytes) -> bytes.asString().zipWith(Mono.just(res)));

		List<Tuple2<String, HttpClientResponse>> responses =
				Flux.concat(content1, content2)
				    .collectList()
				    .block(Duration.ofSeconds(5));

		assertThat(latch.await(5, TimeUnit.SECONDS)).as("latch await").isTrue();

		assertThat(responses).isNotNull();
		assertThat(responses.size()).isEqualTo(2);
		assertThat(responses.get(0).getT1()).isEqualTo("ERROR");
		assertThat(responses.get(0).getT2().status().code()).isEqualTo(400);
		assertThat(responses.get(1).getT1()).isEqualTo("OK");
		assertThat(responses.get(1).getT2().status().code()).isEqualTo(200);

		assertThat(channels.get().size()).isEqualTo(2);
		assertThat(channels.get()).doesNotHaveDuplicates();

		assertThat(responses.get(0).getT2().responseHeaders().get(HttpHeaderNames.CONNECTION)).isNull();
	}

	@Test
	void testAccessLog() throws Exception {
		disposableServer =
				createServer()
				        .route(r -> r.get("/", (req, resp) -> {
				            resp.withConnection(conn -> {
				                ChannelHandler handler = conn.channel().pipeline().get(NettyPipeline.AccessLogHandler);
				                resp.header(NettyPipeline.AccessLogHandler, handler != null ? "FOUND" : "NOT FOUND");
				            });
				            return resp.send();
				        }))
				        .accessLog(true)
				        .bindNow();

		String okMessage = "GET / HTTP/3.0\" 200";
		String notFoundMessage = "GET /not_found HTTP/3.0\" 404";
		try (LogTracker logTracker = new LogTracker("reactor.netty.http.server.AccessLog", okMessage, notFoundMessage)) {
			HttpClient client = createClient(disposableServer.port());

			doTestAccessLog(client, "/", res -> Mono.just(res.responseHeaders().get(NettyPipeline.AccessLogHandler)), "FOUND");

			doTestAccessLog(client, "/not_found", res -> Mono.just(res.status().toString()), "404 Not Found");

			assertThat(logTracker.latch.await(5, TimeUnit.SECONDS)).isTrue();

			assertThat(logTracker.actualMessages).hasSize(2);
			List<String> actual = new ArrayList<>(2);
			logTracker.actualMessages.forEach(e -> {
				String msg = e.getFormattedMessage();
				int startInd = msg.indexOf('"') + 1;
				int endInd = msg.lastIndexOf('"') + 5;
				actual.add(e.getFormattedMessage().substring(startInd, endInd));
			});
			assertThat(actual).hasSameElementsAs(Arrays.asList(okMessage, notFoundMessage));
		}
	}

	static void doTestAccessLog(HttpClient client, String uri, Function<HttpClientResponse, Mono<String>> response, String expectation) {
		client.get()
		      .uri(uri)
		      .responseSingle((res, bytes) -> response.apply(res))
		      .as(StepVerifier::create)
		      .expectNext(expectation)
		      .expectComplete()
		      .verify(Duration.ofSeconds(5));
	}

	@Test
	void testAccessLogWithForwardedHeader() throws Exception {
		Function<@Nullable SocketAddress, String> applyAddress = addr ->
				addr instanceof InetSocketAddress ? ((InetSocketAddress) addr).getHostString() : "-";

		disposableServer =
				createServer()
				        .handle((req, resp) -> {
				            resp.withConnection(conn -> {
				                ChannelHandler handler = conn.channel().pipeline().get(NettyPipeline.AccessLogHandler);
				                resp.header(NettyPipeline.AccessLogHandler, handler != null ? "FOUND" : "NOT FOUND");
				            });
				            return resp.send();
				        })
				        .forwarded(true)
				        .accessLog(true, args -> {
				            ConnectionInformation connectionInformation = args.connectionInformation();
				            return connectionInformation != null ?
				                    AccessLog.create("{} {} {}",
				                            applyAddress.apply(connectionInformation.remoteAddress()),
				                            applyAddress.apply(connectionInformation.hostAddress()), connectionInformation.scheme()) :
				                    null;
				        })
				        .bindNow();

		String expectedLogRecord = "192.0.2.60 203.0.113.43 http";
		try (LogTracker logTracker = new LogTracker("reactor.netty.http.server.AccessLog", expectedLogRecord)) {
			createClient(disposableServer.port())
			        .doOnRequest((req, cnx) -> req.addHeader("Forwarded", "for=192.0.2.60;proto=http;host=203.0.113.43"))
			        .get()
			        .uri("/")
			        .responseSingle((res, bytes) -> Mono.just(res.responseHeaders().get(NettyPipeline.AccessLogHandler)))
			        .as(StepVerifier::create)
			        .expectNext("FOUND")
			        .expectComplete()
			        .verify(Duration.ofSeconds(5));

			assertThat(logTracker.latch.await(5, TimeUnit.SECONDS)).isTrue();
		}
	}

	@Test
	void testConcurrentRequestsDefaultPool() throws Exception {
		disposableServer =
				createServer()
				        .handle((req, res) -> res.sendString(Mono.just("testConcurrentRequestsDefaultPool")))
				        .bindNow();

		doTestConcurrentRequests(createClient(disposableServer.port()));
	}

	@Test
	void testConcurrentRequestsOneConnection() throws Exception {
		disposableServer =
				createServer()
				        .handle((req, res) -> res.sendString(Mono.just("testConcurrentRequestsOneConnection")))
				        .bindNow();

		ConnectionProvider provider = ConnectionProvider.newConnection();
		try {
			doTestConcurrentRequests(createClient(provider, disposableServer.port()));
		}
		finally {
			provider.disposeLater()
			        .block(Duration.ofSeconds(5));
		}
	}

	@Test
	void testConcurrentRequestsCustomPool() throws Exception {
		disposableServer =
				createServer()
				        .handle((req, res) -> res.sendString(Mono.just("testConcurrentRequestsCustomPool")))
				        .bindNow();

		ConnectionProvider provider =
				ConnectionProvider.builder("testConcurrentRequestsCustomPool")
				                  .maxConnections(1)
				                  .pendingAcquireMaxCount(10)
				                  .build();
		try {
			doTestConcurrentRequests(createClient(provider, disposableServer.port()));
		}
		finally {
			provider.disposeLater()
			        .block(Duration.ofSeconds(5));
		}
	}

	static void doTestConcurrentRequests(HttpClient client) {
		List<String> responses =
				Flux.range(0, 10)
				    .flatMapDelayError(i ->
				            client.get()
				                  .uri("/")
				                  .responseContent()
				                  .aggregate()
				                  .asString(), 256, 32)
				    .collectList()
				    .block(Duration.ofSeconds(5));

		assertThat(responses).isNotNull();
		assertThat(responses.size()).isEqualTo(10);
	}

	@Test
	void testGetRequest() throws Exception {
		disposableServer =
				createServer()
				        .handle((req, res) -> res.sendString(Mono.just("Hello")))
				        .bindNow();

		createClient(disposableServer.port())
		        .get()
		        .uri("/")
		        .responseContent()
		        .aggregate()
		        .asString()
		        .as(StepVerifier::create)
		        .expectNext("Hello")
		        .expectComplete()
		        .verify(Duration.ofSeconds(5));
	}

	@Test
	void testHttp3ForMemoryLeaks() throws Exception {
		disposableServer =
				createServer()
				        .wiretap(false)
				        .handle((req, res) ->
				                res.sendString(Flux.range(0, 10)
				                                   .map(i -> "test")
				                                   .delayElements(Duration.ofMillis(4))))
				        .bindNow();

		HttpClient client = createClient(disposableServer.port()).wiretap(false);
		for (int i = 0; i < 1000; ++i) {
			try {
				client.get()
				      .uri("/")
				      .responseContent()
				      .aggregate()
				      .asString()
				      .timeout(Duration.ofMillis(ThreadLocalRandom.current().nextInt(1, 35)))
				      .block(Duration.ofMillis(100));
			}
			catch (Throwable t) {
				// ignore
			}
		}

		System.gc();
		for (int i = 0; i < 100000; ++i) {
			@SuppressWarnings("UnusedVariable")
			int[] arr = new int[100000];
		}
		System.gc();
	}

	@Test
	void testHttpClientNoSecurityHttp3Fails() throws Exception {
		disposableServer =
				createServer()
				        .handle((req, res) -> res.sendString(Mono.just("Hello")))
				        .bindNow();

		createClient(disposableServer.port())
		        .noSSL()
		        .get()
		        .uri("/")
		        .responseContent()
		        .aggregate()
		        .asString()
		        .as(StepVerifier::create)
		        .verifyErrorMessage(HTTP3_WITHOUT_TLS_CLIENT);
	}

	@Test
	void testHttpServerNoSecurityHttp3Fails() throws Exception {
		createServer()
		        .noSSL()
		        .handle((req, res) -> res.sendString(Mono.just("Hello")))
		        .bind()
		        .as(StepVerifier::create)
		        .verifyErrorMessage(HTTP3_WITHOUT_TLS_SERVER);
	}

	@Test
	void testIssue3524Flux() throws Exception {
		// sends the message and then last http content
		testRequestBody(sender -> sender.send((req, out) -> out.sendString(Flux.just("te", "st"))), 3);
	}

	@Test
	void testIssue3524Mono() throws Exception {
		// sends "full" request
		testRequestBody(sender -> sender.send((req, out) -> out.sendString(Mono.just("test"))), 1);
	}

	@Test
	void testIssue3524MonoEmpty() throws Exception {
		// sends "full" request
		testRequestBody(sender -> sender.send((req, out) -> Mono.empty()), 0);
	}

	@Test
	void testIssue3524NoBody() throws Exception {
		// sends "full" request
		testRequestBody(sender -> sender.send((req, out) -> out), 0);
	}

	@Test
	void testIssue3524Object() throws Exception {
		// sends "full" request
		testRequestBody(sender -> sender.send((req, out) -> out.sendObject(Unpooled.wrappedBuffer("test".getBytes(Charset.defaultCharset())))), 1);
	}

	@Test
	void testMaxActiveStreamsCustomPool() throws Exception {
		ConnectionProvider provider = ConnectionProvider.create("testMaxActiveStreamsCustomPool", 1);
		try {
			doTestMaxActiveStreams(provider, 2, 2, 0);
		}
		finally {
			provider.disposeLater()
			        .block(Duration.ofSeconds(5));
		}
	}

	@Test
	void testMaxActiveStreamsCustomPoolOneMaxActiveStream() throws Exception {
		ConnectionProvider provider =
				ConnectionProvider.builder("testMaxActiveStreamsCustomPoolOneMaxActiveStream")
				                  .maxConnections(1)
				                  .pendingAcquireTimeout(Duration.ofMillis(10))
				                  .build();
		try {
			doTestMaxActiveStreams(provider, 1, 1, 1);
		}
		finally {
			provider.disposeLater()
			        .block(Duration.ofSeconds(5));
		}
	}

	@Test
	void testMaxActiveStreamsDefaultPool() throws Exception {
		doTestMaxActiveStreams(2, 2, 0);
	}

	@Test
	void testMaxActiveStreamsNoPool() throws Exception {
		ConnectionProvider provider = ConnectionProvider.newConnection();
		try {
			doTestMaxActiveStreams(provider, 2, 2, 0);
		}
		finally {
			provider.disposeLater()
			        .block(Duration.ofSeconds(5));
		}
	}

	void doTestMaxActiveStreams(int maxActiveStreams, int expectedOnNext, int expectedOnError) throws Exception {
		doTestMaxActiveStreams(null, maxActiveStreams, expectedOnNext, expectedOnError);
	}

	void doTestMaxActiveStreams(@Nullable ConnectionProvider provider, int maxActiveStreams, int expectedOnNext, int expectedOnError) throws Exception {
		disposableServer =
				createServer()
				        .route(routes ->
				                routes.post("/echo", (req, res) -> res.send(req.receive()
				                                                               .aggregate()
				                                                               .retain()
				                                                               .delayElement(Duration.ofMillis(100)))))
				        .http3Settings(spec -> spec.idleTimeout(Duration.ofSeconds(5))
				                                   .maxData(10000000)
				                                   .maxStreamDataBidirectionalLocal(1000000)
				                                   .maxStreamDataBidirectionalRemote(1000000)
				                                   .maxStreamsBidirectional(maxActiveStreams)
				                                   .tokenHandler(InsecureQuicTokenHandler.INSTANCE))
				        .bindNow();

		HttpClient client = createClient(provider, disposableServer.port());

		CountDownLatch latch = new CountDownLatch(1);
		List<? extends Signal<? extends String>> list =
				Flux.range(0, 2)
				    .flatMapDelayError(i ->
				            client.post()
				                  .uri("/echo")
				                  .send(ByteBufFlux.fromString(Mono.just("doTestMaxActiveStreams")))
				                  .responseContent()
				                  .aggregate()
				                  .asString()
				                  .materialize(), 256, 32)
				    .collectList()
				    .doFinally(fin -> latch.countDown())
				    .block(Duration.ofSeconds(5));

		assertThat(latch.await(5, TimeUnit.SECONDS)).as("latch 5s").isTrue();

		assertThat(list).isNotNull().hasSize(2);

		int onNext = 0;
		int onError = 0;
		String msg = "Pool#acquire(Duration) has been pending for more than the configured timeout of 10ms";
		for (int i = 0; i < 2; i++) {
			Signal<? extends String> signal = list.get(i);
			if (signal.isOnNext()) {
				onNext++;
			}
			else if (signal.getThrowable() instanceof PoolAcquireTimeoutException &&
					signal.getThrowable().getMessage().contains(msg)) {
				onError++;
			}
		}

		assertThat(onNext).isEqualTo(expectedOnNext);
		assertThat(onError).isEqualTo(expectedOnError);
	}

	@Test
	@Disabled
	void testMetrics() throws Exception {
		disposableServer =
				createServer()
				        .metrics(true, Function.identity())
				        .handle((req, res) -> res.send(req.receive().retain()))
				        .bindNow();

		MeterRegistry registry = new SimpleMeterRegistry();
		Metrics.addRegistry(registry);
		try {
			AtomicReference<SocketAddress> serverAddress = new AtomicReference<>();
			CountDownLatch latch = new CountDownLatch(2);
			registry.config().onMeterAdded(meter -> {
				if (CLIENT_RESPONSE_TIME.equals(meter.getId().getName())) {
					latch.countDown();
				}
			});
			createClient(disposableServer.port())
			        .doAfterRequest((req, conn) -> {
			            serverAddress.set(((QuicChannel) conn.channel().parent()).remoteSocketAddress());
			            conn.channel().closeFuture().addListener(f -> latch.countDown());
			        })
			        .metrics(true, Function.identity())
			        .post()
			        .uri("/")
			        .send(ByteBufFlux.fromString(Flux.just("Hello", " ", "World", "!")))
			        .responseContent()
			        .aggregate()
			        .asString()
			        .as(StepVerifier::create)
			        .expectNext("Hello World!")
			        .expectComplete()
			        .verify(Duration.ofSeconds(5));

			assertThat(latch.await(5, TimeUnit.SECONDS)).as("latch await").isTrue();

			Thread.sleep(1000);
			InetSocketAddress sa = (InetSocketAddress) serverAddress.get();
			String[] timerTags1 = new String[]{URI, "/", METHOD, "POST", STATUS, "200"};
			String[] timerTags2 = new String[]{URI, "/", METHOD, "POST"};
			assertTimer(registry, SERVER_RESPONSE_TIME, timerTags1)
					.hasCountEqualTo(1)
					.hasTotalTimeGreaterThan(0);
			assertTimer(registry, SERVER_DATA_SENT_TIME, timerTags1)
					.hasCountEqualTo(1)
					.hasTotalTimeGreaterThan(0);
			assertTimer(registry, SERVER_DATA_RECEIVED_TIME, timerTags2)
					.hasCountEqualTo(1)
					.hasTotalTimeGreaterThan(0);

			String serverAddressStr = sa.getHostString() + ":" + sa.getPort();
			timerTags1 = new String[] {REMOTE_ADDRESS, serverAddressStr, PROXY_ADDRESS, NA, URI, "/", METHOD, "POST", STATUS, "200"};
			timerTags2 = new String[] {REMOTE_ADDRESS, serverAddressStr, PROXY_ADDRESS, NA, URI, "/", METHOD, "POST"};
			assertTimer(registry, CLIENT_RESPONSE_TIME, timerTags1)
					.hasCountEqualTo(1)
					.hasTotalTimeGreaterThan(0);
			assertTimer(registry, CLIENT_DATA_SENT_TIME, timerTags2)
					.hasCountEqualTo(1)
					.hasTotalTimeGreaterThan(0);
			assertTimer(registry, CLIENT_DATA_RECEIVED_TIME, timerTags1)
					.hasCountEqualTo(1)
					.hasTotalTimeGreaterThan(0);
		}
		finally {
			Metrics.removeRegistry(registry);
			registry.clear();
			registry.close();
		}
	}

	@Test
	void testMonoRequestBodySentAsFullRequest_Flux() throws Exception {
		// sends the message and then last http content
		testRequestBody(sender -> sender.send(ByteBufFlux.fromString(Mono.just("test"))), 2);
	}

	@Test
	void testMonoRequestBodySentAsFullRequest_Mono() throws Exception {
		// sends "full" request
		testRequestBody(sender -> sender.send(ByteBufMono.fromString(Mono.just("test"))), 1);
	}

	@Test
	void testMonoRequestBodySentAsFullRequest_MonoEmpty() throws Exception {
		// sends "full" request
		testRequestBody(sender -> sender.send(Mono.empty()), 0);
	}

	@SuppressWarnings("FutureReturnValueIgnored")
	private void testRequestBody(Function<HttpClient.RequestSender, HttpClient.ResponseReceiver<?>> sendFunction, int expectedMsg)
			throws Exception {
		disposableServer =
				createServer().handle((req, res) -> req.receive()
				                                       .then(res.send()))
				              .bindNow(Duration.ofSeconds(30));

		AtomicInteger counterHeaders = new AtomicInteger();
		AtomicInteger counterData = new AtomicInteger();
		sendFunction.apply(
				createClient(disposableServer.port())
				        .port(disposableServer.port())
				        .doOnRequest((req, conn) -> {
				            ChannelPipeline pipeline = conn.channel().pipeline();
				            ChannelHandlerContext ctx = pipeline.context(NettyPipeline.LoggingHandler);
				            if (ctx != null) {
				                pipeline.addAfter(ctx.name(), "testRequestBody",
				                        new ChannelOutboundHandlerAdapter() {
				                            boolean done;

				                            @Override
				                            public void handlerAdded(ChannelHandlerContext ctx) throws Exception {
				                                ctx.channel().closeFuture().addListener(f -> done = true);
				                                super.handlerAdded(ctx);
				                            }

				                            @Override
				                            public void write(ChannelHandlerContext ctx, Object msg, ChannelPromise promise) {
				                                if (!done) {
				                                    if (msg instanceof Http3HeadersFrame) {
				                                        counterHeaders.getAndIncrement();
				                                    }
				                                    else if (msg instanceof Http3DataFrame) {
				                                        counterData.getAndIncrement();
				                                    }
				                                }
				                                //"FutureReturnValueIgnored" this is deliberate
				                                ctx.write(msg, promise);
				                            }
				                        });
				            }
				        })
				        .post()
				        .uri("/"))
				        .responseContent()
				        .aggregate()
				        .asString()
				        .block(Duration.ofSeconds(30));

		assertThat(counterHeaders.get()).isEqualTo(1);
		assertThat(counterData.get()).isEqualTo(expectedMsg);
	}

	@Test
	void testPostRequest() throws Exception {
		doTestPostRequest(false);
	}

	@Test
	void testPostRequestExternalThread() throws Exception {
		doTestPostRequest(true);
	}

	void doTestPostRequest(boolean externalThread) throws Exception {
		disposableServer =
				createServer()
				        .handle((req, res) -> {
				            Flux<ByteBuf> publisher = req.receive().retain();
				            if (externalThread) {
				                publisher = publisher.subscribeOn(Schedulers.boundedElastic());
				            }
				            return res.send(publisher);
				        })
				        .bindNow();

		createClient(disposableServer.port())
		        .post()
		        .uri("/")
		        .send(ByteBufFlux.fromString(Mono.just("Hello")))
		        .responseContent()
		        .aggregate()
		        .asString()
		        .as(StepVerifier::create)
		        .expectNext("Hello")
		        .expectComplete()
		        .verify(Duration.ofSeconds(5));
	}

	@Test
	void testProtocolVersion() throws Exception {
		disposableServer =
				createServer().handle((req, res) -> res.sendString(Mono.just(req.protocol())))
				              .bindNow();

		createClient(disposableServer.port())
		        .get()
		        .uri("/")
		        .responseSingle((res, bytes) -> bytes.asString().zipWith(Mono.just(res.version().text())))
		        .as(StepVerifier::create)
		        .expectNextMatches(t -> t.getT1().equals(t.getT2()) && "HTTP/3.0".equals(t.getT1()))
		        .expectComplete()
		        .verify(Duration.ofSeconds(5));
	}

	@Test
	void testSniSupport() throws Exception {
		X509Bundle defaultCert = new CertificateBuilder().subject("CN=default").setIsCertificateAuthority(true).buildSelfSigned();
		X509Bundle testCert = new CertificateBuilder().subject("CN=test.com").setIsCertificateAuthority(true).buildSelfSigned();

		AtomicReference<String> hostname = new AtomicReference<>();

		Http3SslContextSpec defaultSslContextBuilder = Http3SslContextSpec.forServer(defaultCert.toTempPrivateKeyPem(), null, defaultCert.toTempCertChainPem());
		Http3SslContextSpec testSslContextBuilder = Http3SslContextSpec.forServer(testCert.toTempPrivateKeyPem(), null, testCert.toTempCertChainPem());

		disposableServer =
				createServer().port(8080)
				              .secure(spec -> spec.sslContext(defaultSslContextBuilder)
				                                  .addSniMapping("*.test.com", domainSpec -> domainSpec.sslContext(testSslContextBuilder)))
				              .doOnChannelInit((obs, channel, remoteAddress) ->
				                  channel.pipeline()
				                         .addLast(new ChannelInboundHandlerAdapter() {
				                               @Override
				                               public void userEventTriggered(ChannelHandlerContext ctx, Object evt) {
				                                 if (evt instanceof SniCompletionEvent) {
				                                     hostname.set(((SniCompletionEvent) evt).hostname());
				                                 }
				                                 ctx.fireUserEventTriggered(evt);
				                             }
				                           }))
				              .handle((req, res) -> res.sendString(Mono.just("testSniSupport")))
				              .bindNow();

		Http3SslContextSpec clientSslContextBuilder =
				Http3SslContextSpec.forClient()
				                   .configure(builder -> builder.trustManager(InsecureTrustManagerFactory.INSTANCE));

		createClient(disposableServer.port())
		         .secure(spec -> spec.sslContext(clientSslContextBuilder)
		                             .serverNames(new SNIHostName("test.com")))
		         .get()
		         .uri("/")
		         .responseContent()
		         .aggregate()
		         .block(Duration.ofSeconds(30));

		assertThat(hostname.get()).isNotNull();
		assertThat(hostname.get()).isEqualTo("test.com");
	}

	@Test
	void testTrailerHeadersChunkedResponse() throws Exception {
		disposableServer =
				createServer()
				        .handle((req, res) ->
				            res.header(HttpHeaderNames.TRAILER, "foo")
				               .trailerHeaders(h -> h.set("foo", "bar"))
				               .sendString(Flux.just("testTrailerHeaders", "ChunkedResponse")))
				        .bindNow();
		doTestTrailerHeaders(createClient(disposableServer.port()), "bar", "testTrailerHeadersChunkedResponse");
	}

	@Test
	void testTrailerHeadersDisallowedNotSent() throws Exception {
		disposableServer =
				createServer()
				        .handle((req, res) ->
				            res.header(HttpHeaderNames.TRAILER, HttpHeaderNames.CONTENT_LENGTH)
				               .trailerHeaders(h -> h.set(HttpHeaderNames.CONTENT_LENGTH, "33"))
				               .sendString(Flux.just("testDisallowedTrailer", "HeadersNotSent")))
				        .bindNow();

		// Trailer header name [content-length] not declared with [Trailer] header, or it is not a valid trailer header name
		doTestTrailerHeaders(createClient(disposableServer.port()), "empty", "testDisallowedTrailerHeadersNotSent");
	}

	@Test
	void testTrailerHeadersFailedChunkedResponse() throws Exception {
		disposableServer =
				createServer()
				        .handle((req, res) ->
				            res.header(HttpHeaderNames.TRAILER, "foo")
				               .trailerHeaders(h -> h.set("foo", "bar"))
				               .sendString(Flux.range(0, 3)
				                               .delayElements(Duration.ofMillis(50))
				                               .flatMap(i -> i == 2 ? Mono.error(new RuntimeException()) : Mono.just(i + ""))
				                               .doOnError(t -> res.trailerHeaders(h -> h.set("foo", "error")))
				                               .onErrorResume(t -> Mono.empty())))
				        .bindNow();

		doTestTrailerHeaders(createClient(disposableServer.port()), "error", "01");
	}

	@Test
	void testTrailerHeadersFullResponseSend() throws Exception {
		disposableServer =
				createServer()
				        .handle((req, res) ->
				            res.header(HttpHeaderNames.TRAILER, "foo")
				               .trailerHeaders(h -> h.set("foo", "bar"))
				               .send())
				        .bindNow();

		doTestTrailerHeaders(createClient(disposableServer.port()), "bar", "empty");
	}

	@Test
	void testTrailerHeadersFullResponseSendFluxContentAlwaysEmpty() throws Exception {
		disposableServer =
				createServer()
				        .handle((req, res) ->
				            res.header(HttpHeaderNames.TRAILER, "foo")
				               .trailerHeaders(h -> h.set("foo", "bar"))
				               .status(HttpResponseStatus.NO_CONTENT)
				               .sendString(Flux.just("test", "Trailer", "Headers", "Full", "Response")))
				        .bindNow();

		doTestTrailerHeaders(createClient(disposableServer.port()), "bar", "empty");
	}

	@Test
	void testTrailerHeadersFullResponseSendFluxContentLengthZero() throws Exception {
		disposableServer =
				createServer()
				        .handle((req, res) ->
				            res.header(HttpHeaderNames.TRAILER, "foo")
				               .header(HttpHeaderNames.CONTENT_LENGTH, "0")
				               .trailerHeaders(h -> h.set("foo", "bar"))
				               .sendString(Flux.just("test", "Trailer", "Headers", "Full", "Response")))
				        .bindNow();

		doTestTrailerHeaders(createClient(disposableServer.port()), "bar", "empty");
	}

	@Test
	void testTrailerHeadersFullResponseSendHeaders() throws Exception {
		disposableServer =
				createServer()
				        .handle((req, res) ->
				            res.header(HttpHeaderNames.TRAILER, "foo")
				               .trailerHeaders(h -> h.set("foo", "bar"))
				               .sendHeaders())
				        .bindNow();

		doTestTrailerHeaders(createClient(disposableServer.port()), "bar", "empty");
	}

	@Test
	void testTrailerHeadersFullResponseSendMono() throws Exception {
		disposableServer =
				createServer()
				        .handle((req, res) ->
				            res.header(HttpHeaderNames.TRAILER, "foo")
				               .trailerHeaders(h -> h.set("foo", "bar"))
				               .sendString(Mono.just("testTrailerHeadersFullResponse")))
				        .bindNow();

		doTestTrailerHeaders(createClient(disposableServer.port()), "bar", "testTrailerHeadersFullResponse");
	}

	@Test
	void testTrailerHeadersFullResponseSendMonoEmpty() throws Exception {
		disposableServer =
				createServer()
				        .handle((req, res) -> {
				            res.header(HttpHeaderNames.TRAILER, "foo")
				               .trailerHeaders(h -> h.set("foo", "bar"));
				            return Mono.empty();
				        })
				        .bindNow();

		doTestTrailerHeaders(createClient(disposableServer.port()), "bar", "empty");
	}

	@Test
	void testTrailerHeadersFullResponseSendObject() throws Exception {
		disposableServer =
				createServer()
				        .handle((req, res) ->
				            res.header(HttpHeaderNames.TRAILER, "foo")
				               .trailerHeaders(h -> h.set("foo", "bar"))
				               .sendObject(Unpooled.wrappedBuffer("testTrailerHeadersFullResponse".getBytes(Charset.defaultCharset()))))
				        .bindNow();

		doTestTrailerHeaders(createClient(disposableServer.port()), "bar", "testTrailerHeadersFullResponse");
	}

	@Test
	void testTrailerHeadersNotSpecifiedUpfront() throws Exception {
		disposableServer =
				createServer()
				        .handle((req, res) ->
				            res.header(HttpHeaderNames.TRAILER, "foo")
				               .trailerHeaders(h -> h.set(HttpHeaderNames.CONTENT_LENGTH, "33"))
				               .sendString(Flux.just("testTrailerHeaders", "NotSpecifiedUpfront")))
				        .bindNow();

		// Trailer header name [content-length] not declared with [Trailer] header, or it is not a valid trailer header name
		doTestTrailerHeaders(createClient(disposableServer.port()), "empty", "testTrailerHeadersNotSpecifiedUpfront");
	}

	@Test
	void testTrailerHeadersPseudoHeaderNotAllowed() throws Exception {
		disposableServer =
				createServer()
				        .handle((req, res) ->
				            res.header(HttpHeaderNames.TRAILER, ":protocol")
				               .trailerHeaders(h -> h.set(":protocol", "test"))
				               .sendString(Flux.just("testTrailerHeaders", "PseudoHeaderNotAllowed")))
				        .bindNow();

		// Trailers MUST NOT include pseudo-header fields
		doTestTrailerHeaders(createClient(disposableServer.port()), "empty", "testTrailerHeadersPseudoHeaderNotAllowed");
	}

	private static void doTestTrailerHeaders(HttpClient client, String expectedHeaderValue, String expectedResponse) {
		client.get()
		      .uri("/")
		      .responseSingle((res, bytes) -> bytes.asString().defaultIfEmpty("empty").zipWith(res.trailerHeaders()))
		      .as(StepVerifier::create)
		      .expectNextMatches(t -> expectedResponse.equals(t.getT1()) &&
		              expectedHeaderValue.equals(t.getT2().get("foo", "empty")))
		      .expectComplete()
		      .verify(Duration.ofSeconds(5));
	}

	@Test
	void clientSendsError() throws Exception {
		TestHttpMeterRegistrarAdapter metricsRegistrar = new TestHttpMeterRegistrarAdapter();

		ConnectionProvider provider =
				ConnectionProvider.builder("clientSendsError")
				                  .maxConnections(1)
				                  .metrics(true, () -> metricsRegistrar)
				                  .build();
		try {
			disposableServer =
					createServer()
					        .handle((req, res) -> Mono.empty())
					        .bindNow();

			Mono<String> content =
					createClient(provider, disposableServer.port())
					        .post()
					        .uri("/")
					        .send(Mono.error(new RuntimeException("clientSendsError")))
					        .responseContent()
					        .aggregate()
					        .asString();

			List<Signal<String>> result =
					Flux.range(1, 3)
					    .flatMapDelayError(i -> content, 256, 32)
					    .materialize()
					    .collectList()
					    .block(Duration.ofSeconds(10));

			assertThat(result)
					.isNotNull()
					.hasSize(1)
					.allMatch(Signal::hasError);
			Throwable error = result.get(0).getThrowable();
			assertThat(error).isNotNull();
			assertThat(error.getSuppressed())
					.isNotNull()
					.hasSize(3)
					.allMatch(throwable -> "clientSendsError".equals(throwable.getMessage()));

			HttpConnectionPoolMetrics metrics = metricsRegistrar.metrics;
			assertThat(metrics).isNotNull();
			assertThat(metrics.activeStreamSize()).isEqualTo(0);
		}
		finally {
			provider.disposeLater()
			        .block(Duration.ofSeconds(5));
		}
	}

	@Test
	void clientDropsEmptyFileChunked() throws Exception {
		Path path = Files.createTempFile("empty", ".txt");
		path.toFile().deleteOnExit();

		clientDropsFile((req, out) -> out.sendFileChunked(path, 0, 0));
	}

	@Test
	void clientDropsEmptyFileDefault() throws Exception {
		Path path = Files.createTempFile("empty", ".txt");
		path.toFile().deleteOnExit();

		clientDropsFile((req, out) -> out.sendFile(path));
	}

	@Test
	void clientDropsFileChunked() throws Exception {
		Path path = Paths.get(getClass().getResource("/largeFile.txt").toURI());

		clientDropsFile((req, out) -> out.sendFileChunked(path, 0, 0));
	}

	@Test
	void clientDropsFileDefault() throws Exception {
		Path path = Paths.get(getClass().getResource("/largeFile.txt").toURI());

		clientDropsFile((req, out) -> out.sendFile(path));
	}

	private void clientDropsFile(BiFunction<? super HttpClientRequest, ? super NettyOutbound, ? extends Publisher<Void>> sender) {
		disposableServer =
				createServer()
				        .route(r -> r.post("/", (req, res) ->
				            res.sendString(req.receive()
				                              .aggregate()
				                              .asString()
				                              .defaultIfEmpty("empty"))))
				        .bindNow();

		createClient(disposableServer.port())
		        .headers(h -> h.set(HttpHeaderNames.CONTENT_LENGTH, "0"))
		        .post()
		        .uri("/")
		        .send(sender)
		        .responseSingle((res, buf) -> buf.asString())
		        .as(StepVerifier::create)
		        .expectNext("empty")
		        .expectComplete()
		        .verify(Duration.ofSeconds(5));
	}

	@Test
	void serverDropsEmptyFileChunked() throws Exception {
		Path path = Files.createTempFile("empty", ".txt");
		path.toFile().deleteOnExit();

		serverDropsFile((req, res) -> res.header(HttpHeaderNames.CONTENT_LENGTH, "0").sendFileChunked(path, 0, 0));
	}

	@Test
	void serverDropsEmptyFileDefault() throws Exception {
		Path path = Files.createTempFile("empty", ".txt");
		path.toFile().deleteOnExit();

		serverDropsFile((req, res) -> res.header(HttpHeaderNames.CONTENT_LENGTH, "0").sendFile(path));
	}

	@Test
	void serverDropsFileChunked() throws Exception {
		Path path = Paths.get(getClass().getResource("/largeFile.txt").toURI());

		serverDropsFile((req, res) -> res.header(HttpHeaderNames.CONTENT_LENGTH, "0").sendFileChunked(path, 0, 0));
	}

	@Test
	void serverDropsFileDefault() throws Exception {
		Path path = Paths.get(getClass().getResource("/largeFile.txt").toURI());

		serverDropsFile((req, res) -> res.header(HttpHeaderNames.CONTENT_LENGTH, "0").sendFile(path));
	}

	private void serverDropsFile(BiFunction<? super HttpServerRequest, ? super HttpServerResponse, ? extends Publisher<Void>> sender) {
		disposableServer =
				createServer()
				        .route(r -> r.get("/", sender))
				        .bindNow();

		createClient(disposableServer.port())
		        .get()
		        .uri("/")
		        .responseSingle((res, buf) -> buf.asString().defaultIfEmpty("empty"))
		        .as(StepVerifier::create)
		        .expectNext("empty")
		        .expectComplete()
		        .verify(Duration.ofSeconds(5));
	}

	static HttpClient createClient(int port) {
		return createClient(null, port);
	}

	static HttpClient createClient(@Nullable ConnectionProvider pool, int port) {
		Http3SslContextSpec clientCtx =
				Http3SslContextSpec.forClient()
				                   .configure(builder -> builder.trustManager(InsecureTrustManagerFactory.INSTANCE));
		HttpClient client = pool == null ? HttpClient.create() : HttpClient.create(pool);
		return client.port(port)
		             .wiretap(true)
		             .protocol(HttpProtocol.HTTP3)
		             .secure(spec -> spec.sslContext(clientCtx))
		             .http3Settings(spec -> spec.idleTimeout(Duration.ofSeconds(5))
		                                        .maxData(10000000)
		                                        .maxStreamDataBidirectionalLocal(1000000));
	}

	static HttpServer createServer() throws Exception {
		Http3SslContextSpec serverCtx = Http3SslContextSpec.forServer(ssc.toTempPrivateKeyPem(), null, ssc.toTempCertChainPem());
		return HttpServer.create()
		                 .port(0)
		                 .wiretap(true)
		                 .protocol(HttpProtocol.HTTP3)
		                 .secure(spec -> spec.sslContext(serverCtx))
		                 .http3Settings(spec -> spec.idleTimeout(Duration.ofSeconds(5))
		                                            .maxData(10000000)
		                                            .maxStreamDataBidirectionalLocal(1000000)
		                                            .maxStreamDataBidirectionalRemote(1000000)
		                                            .maxStreamsBidirectional(100)
		                                            .tokenHandler(InsecureQuicTokenHandler.INSTANCE));
	}

	private static final String CLIENT_RESPONSE_TIME = HTTP_CLIENT_PREFIX + RESPONSE_TIME;
	private static final String CLIENT_DATA_SENT_TIME = HTTP_CLIENT_PREFIX + DATA_SENT_TIME;
	private static final String CLIENT_DATA_RECEIVED_TIME = HTTP_CLIENT_PREFIX + DATA_RECEIVED_TIME;
	private static final String SERVER_RESPONSE_TIME = HTTP_SERVER_PREFIX + RESPONSE_TIME;
	private static final String SERVER_DATA_SENT_TIME = HTTP_SERVER_PREFIX + DATA_SENT_TIME;
	private static final String SERVER_DATA_RECEIVED_TIME = HTTP_SERVER_PREFIX + DATA_RECEIVED_TIME;

	static final class TestHttpMeterRegistrarAdapter extends HttpMeterRegistrarAdapter {
		HttpConnectionPoolMetrics metrics;

		@Override
		protected void registerMetrics(String poolName, String id, SocketAddress remoteAddress, HttpConnectionPoolMetrics metrics) {
			this.metrics = metrics;
		}
	}
}<|MERGE_RESOLUTION|>--- conflicted
+++ resolved
@@ -73,13 +73,9 @@
 import java.net.InetSocketAddress;
 import java.net.SocketAddress;
 import java.nio.charset.Charset;
-<<<<<<< HEAD
-=======
 import java.nio.file.Files;
 import java.nio.file.Path;
 import java.nio.file.Paths;
-import java.security.cert.CertificateException;
->>>>>>> 5a1ce75e
 import java.time.Duration;
 import java.util.ArrayList;
 import java.util.Arrays;
@@ -1086,7 +1082,7 @@
 		clientDropsFile((req, out) -> out.sendFile(path));
 	}
 
-	private void clientDropsFile(BiFunction<? super HttpClientRequest, ? super NettyOutbound, ? extends Publisher<Void>> sender) {
+	private void clientDropsFile(BiFunction<? super HttpClientRequest, ? super NettyOutbound, ? extends Publisher<Void>> sender) throws Exception {
 		disposableServer =
 				createServer()
 				        .route(r -> r.post("/", (req, res) ->
@@ -1138,7 +1134,7 @@
 		serverDropsFile((req, res) -> res.header(HttpHeaderNames.CONTENT_LENGTH, "0").sendFile(path));
 	}
 
-	private void serverDropsFile(BiFunction<? super HttpServerRequest, ? super HttpServerResponse, ? extends Publisher<Void>> sender) {
+	private void serverDropsFile(BiFunction<? super HttpServerRequest, ? super HttpServerResponse, ? extends Publisher<Void>> sender) throws Exception {
 		disposableServer =
 				createServer()
 				        .route(r -> r.get("/", sender))
