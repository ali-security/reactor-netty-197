--- conflicted
+++ resolved
@@ -185,8 +185,7 @@
 	 * @return the configured maximum number RST frames that are allowed per window or null
 	 * @since 1.2.11
 	 */
-	@Nullable
-	public Integer maxDecodedRstFramesPerWindow() {
+	public @Nullable Integer maxDecodedRstFramesPerWindow() {
 		return maxDecodedRstFramesPerWindow;
 	}
 
@@ -196,8 +195,7 @@
 	 * @return the configured maximum seconds per window or null
 	 * @since 1.2.11
 	 */
-	@Nullable
-	public Integer maxDecodedRstFramesSecondsPerWindow() {
+	public @Nullable Integer maxDecodedRstFramesSecondsPerWindow() {
 		return maxDecodedRstFramesSecondsPerWindow;
 	}
 
@@ -207,8 +205,7 @@
 	 * @return the configured maximum number RST frames that are allowed per window or null
 	 * @since 1.2.11
 	 */
-	@Nullable
-	public Integer maxEncodedRstFramesPerWindow() {
+	public @Nullable Integer maxEncodedRstFramesPerWindow() {
 		return maxEncodedRstFramesPerWindow;
 	}
 
@@ -218,8 +215,7 @@
 	 * @return the configured maximum seconds per window or null
 	 * @since 1.2.11
 	 */
-	@Nullable
-	public Integer maxEncodedRstFramesSecondsPerWindow() {
+	public @Nullable Integer maxEncodedRstFramesSecondsPerWindow() {
 		return maxEncodedRstFramesSecondsPerWindow;
 	}
 
@@ -303,23 +299,15 @@
 		return result;
 	}
 
-<<<<<<< HEAD
 	final @Nullable Boolean connectProtocolEnabled;
 	final @Nullable Long headerTableSize;
 	final @Nullable Integer initialWindowSize;
 	final @Nullable Long maxConcurrentStreams;
+	final @Nullable Integer maxDecodedRstFramesPerWindow;
+	final @Nullable Integer maxDecodedRstFramesSecondsPerWindow;
+	final @Nullable Integer maxEncodedRstFramesPerWindow;
+	final @Nullable Integer maxEncodedRstFramesSecondsPerWindow;
 	final @Nullable Integer maxFrameSize;
-=======
-	final Boolean connectProtocolEnabled;
-	final Long headerTableSize;
-	final Integer initialWindowSize;
-	final Long maxConcurrentStreams;
-	final Integer maxDecodedRstFramesPerWindow;
-	final Integer maxDecodedRstFramesSecondsPerWindow;
-	final Integer maxEncodedRstFramesPerWindow;
-	final Integer maxEncodedRstFramesSecondsPerWindow;
-	final Integer maxFrameSize;
->>>>>>> 1d094828
 	final Long maxHeaderListSize;
 	final @Nullable Long maxStreams;
 	final @Nullable Boolean pushEnabled;
@@ -347,17 +335,12 @@
 	}
 
 	static final class Build implements Builder {
-<<<<<<< HEAD
 		@Nullable Boolean connectProtocolEnabled;
+		@Nullable Integer maxDecodedRstFramesPerWindow;
+		@Nullable Integer maxDecodedRstFramesSecondsPerWindow;
+		@Nullable Integer maxEncodedRstFramesPerWindow;
+		@Nullable Integer maxEncodedRstFramesSecondsPerWindow;
 		@Nullable Long maxStreams;
-=======
-		Boolean connectProtocolEnabled;
-		Integer maxDecodedRstFramesPerWindow;
-		Integer maxDecodedRstFramesSecondsPerWindow;
-		Integer maxEncodedRstFramesPerWindow;
-		Integer maxEncodedRstFramesSecondsPerWindow;
-		Long maxStreams;
->>>>>>> 1d094828
 		final Http2Settings http2Settings = Http2Settings.defaultSettings();
 
 		@Override
