--- conflicted
+++ resolved
@@ -119,8 +119,7 @@
 	 * @return the configured {@code SETTINGS_ENABLE_CONNECT_PROTOCOL} value or null
 	 * @since 1.2.5
 	 */
-	@Nullable
-	public Boolean connectProtocolEnabled() {
+	public @Nullable Boolean connectProtocolEnabled() {
 		return connectProtocolEnabled;
 	}
 
@@ -217,29 +216,22 @@
 		result = 31 * result + (initialWindowSize == null ? 0 : initialWindowSize);
 		result = 31 * result + (maxConcurrentStreams == null ? 0 : Long.hashCode(maxConcurrentStreams));
 		result = 31 * result + (maxFrameSize == null ? 0 : maxFrameSize);
-		result = 31 * result + (maxHeaderListSize == null ? 0 : Long.hashCode(maxHeaderListSize));
+		result = 31 * result + Long.hashCode(maxHeaderListSize);
 		result = 31 * result + (maxStreams == null ? 0 : Long.hashCode(maxStreams));
 		result = 31 * result + (pushEnabled == null ? 0 : Boolean.hashCode(pushEnabled));
 		return result;
 	}
 
-<<<<<<< HEAD
+	// https://datatracker.ietf.org/doc/html/rfc8441#section-9.1
+	public static final char SETTINGS_ENABLE_CONNECT_PROTOCOL = 8;
+	public static final Long FALSE = 0L;
+	public static final Long TRUE = 1L;
+
+	final @Nullable Boolean connectProtocolEnabled;
 	final @Nullable Long headerTableSize;
 	final @Nullable Integer initialWindowSize;
 	final @Nullable Long maxConcurrentStreams;
 	final @Nullable Integer maxFrameSize;
-=======
-	// https://datatracker.ietf.org/doc/html/rfc8441#section-9.1
-	public static final char SETTINGS_ENABLE_CONNECT_PROTOCOL = 8;
-	public static final Long FALSE = 0L;
-	public static final Long TRUE = 1L;
-
-	final Boolean connectProtocolEnabled;
-	final Long headerTableSize;
-	final Integer initialWindowSize;
-	final Long maxConcurrentStreams;
-	final Integer maxFrameSize;
->>>>>>> cd3283c0
 	final Long maxHeaderListSize;
 	final @Nullable Long maxStreams;
 	final @Nullable Boolean pushEnabled;
@@ -263,12 +255,8 @@
 	}
 
 	static final class Build implements Builder {
-<<<<<<< HEAD
+		@Nullable Boolean connectProtocolEnabled;
 		@Nullable Long maxStreams;
-=======
-		Boolean connectProtocolEnabled;
-		Long maxStreams;
->>>>>>> cd3283c0
 		final Http2Settings http2Settings = Http2Settings.defaultSettings();
 
 		@Override
