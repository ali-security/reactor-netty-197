--- conflicted
+++ resolved
@@ -993,13 +993,8 @@
 		f.addListener(this);
 	}
 
-<<<<<<< HEAD
+	@SuppressWarnings("ReferenceEquality")
 	private @Nullable HttpHeaders prepareTrailerHeaders() {
-=======
-	@Nullable
-	@SuppressWarnings("ReferenceEquality")
-	private HttpHeaders prepareTrailerHeaders() {
->>>>>>> ab911ae3
 		HttpHeaders trailerHeaders = null;
 		// https://datatracker.ietf.org/doc/html/rfc7230#section-4.1.2
 		// A trailer allows the sender to include additional fields at the end
