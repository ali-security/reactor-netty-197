/*
 * Copyright (c) 2021-2022 VMware, Inc. or its affiliates, All Rights Reserved.
 *
 * Licensed under the Apache License, Version 2.0 (the "License");
 * you may not use this file except in compliance with the License.
 * You may obtain a copy of the License at
 *
 *   https://www.apache.org/licenses/LICENSE-2.0
 *
 * Unless required by applicable law or agreed to in writing, software
 * distributed under the License is distributed on an "AS IS" BASIS,
 * WITHOUT WARRANTIES OR CONDITIONS OF ANY KIND, either express or implied.
 * See the License for the specific language governing permissions and
 * limitations under the License.
 */
package reactor.netty.http.server;

import io.netty.buffer.ByteBufHolder;
import io.netty5.buffer.api.Buffer;
import io.netty5.channel.ChannelHandlerAdapter;
import io.netty5.channel.ChannelHandlerContext;
import io.netty5.handler.codec.http.HttpContent;
import io.netty5.handler.codec.http.HttpRequest;
import io.netty5.handler.codec.http.HttpResponse;
import io.netty5.handler.codec.http.HttpResponseStatus;
import io.netty5.handler.codec.http.LastHttpContent;
import io.netty5.handler.codec.http2.Http2StreamChannel;
import io.netty5.util.concurrent.Future;
import reactor.netty.channel.ChannelOperations;
import reactor.util.Logger;
import reactor.util.Loggers;
import reactor.util.annotation.Nullable;

import java.time.Duration;
import java.util.function.Function;

/**
 * @author Violeta Georgieva
 * @since 1.0.8
 */
abstract class AbstractHttpServerMetricsHandler extends ChannelHandlerAdapter {

	private static final Logger log = Loggers.getLogger(AbstractHttpServerMetricsHandler.class);

	long dataReceived;

	long dataSent;

	long dataReceivedTime;

	long dataSentTime;

	final Function<String, String> uriTagValue;

	protected AbstractHttpServerMetricsHandler(@Nullable Function<String, String> uriTagValue) {
		this.uriTagValue = uriTagValue;
	}

	protected AbstractHttpServerMetricsHandler(AbstractHttpServerMetricsHandler copy) {
		this.dataReceived = copy.dataReceived;
		this.dataReceivedTime = copy.dataReceivedTime;
		this.dataSent = copy.dataSent;
		this.dataSentTime = copy.dataSentTime;
		this.uriTagValue = copy.uriTagValue;
	}

	@Override
	public void channelActive(ChannelHandlerContext ctx) {
		// For custom user recorders, we don't propagate the channelActive event, because this will be done
		// by the ChannelMetricsHandler itself. ChannelMetricsHandler is only present when the recorder is
		// not our MicrometerHttpServerMetricsRecorder. See HttpServerConfig class.
		if (!(ctx.channel() instanceof Http2StreamChannel) && recorder() instanceof MicrometerHttpServerMetricsRecorder) {
			try {
				recorder().recordServerConnectionOpened(ctx.channel().localAddress());
			}
			catch (RuntimeException e) {
				log.warn("Exception caught while recording metrics.", e);
				// Allow request-response exchange to continue, unaffected by metrics problem
			}
		}
		ctx.fireChannelActive();
	}

	@Override
	public void channelInactive(ChannelHandlerContext ctx) {
		if (!(ctx.channel() instanceof Http2StreamChannel) && recorder() instanceof MicrometerHttpServerMetricsRecorder) {
			try {
				recorder().recordServerConnectionClosed(ctx.channel().localAddress());
			}
			catch (RuntimeException e) {
				log.warn("Exception caught while recording metrics.", e);
				// Allow request-response exchange to continue, unaffected by metrics problem
			}
		}
		ctx.fireChannelInactive();
	}

	@Override
	public Future<Void> write(ChannelHandlerContext ctx, Object msg) {
		try {
			if (msg instanceof HttpResponse httpResponse) {
				if (httpResponse.status().equals(HttpResponseStatus.CONTINUE)) {
					return ctx.write(msg);
				}

				ChannelOperations<?, ?> channelOps = ChannelOperations.get(ctx.channel());
				if (channelOps instanceof HttpServerOperations ops) {
					startWrite(ops, uriTagValue == null ? ops.path : uriTagValue.apply(ops.path),
							ops.method().name(), ops.status().codeAsText().toString());
				}
			}

			dataSent += extractProcessedDataFromBuffer(msg);

			if (msg instanceof LastHttpContent) {
<<<<<<< HEAD
				// The listeners are now invoked asynchronously (see https://github.com/netty/netty/pull/9489),
				// and it seems we need to first obtain the channelOps, which may not be present anymore
				// when the listener will be invoked.
				ChannelOperations<?, ?> channelOps = ChannelOperations.get(ctx.channel());
				return ctx.write(msg)
						.addListener(future -> {
								if (channelOps instanceof HttpServerOperations ops) {
									try {
										recordWrite(ops, uriTagValue == null ? ops.path : uriTagValue.apply(ops.path),
												ops.method().name(), ops.status().codeAsText().toString());
									}
									catch (RuntimeException e) {
										log.warn("Exception caught while recording metrics.", e);
										// Allow request-response exchange to continue, unaffected by metrics problem
									}
									if (!ops.isHttp2() && ops.hostAddress() != null) {
										// This metric is not applicable for HTTP/2
										// ops.hostAddress() == null when request decoding failed, in this case
										// we do not report active connection, so we do not report inactive connection
										try {
											recordInactiveConnection(ops);
										}
										catch (RuntimeException e) {
											log.warn("Exception caught while recording metrics.", e);
											// Allow request-response exchange to continue, unaffected by metrics problem
										}
									}
								}

							dataSent = 0;
						});
=======
				promise.addListener(future -> {
					ChannelOperations<?, ?> channelOps = ChannelOperations.get(ctx.channel());
					if (channelOps instanceof HttpServerOperations) {
						HttpServerOperations ops = (HttpServerOperations) channelOps;
						try {
							recordWrite(ops, uriTagValue == null ? ops.path : uriTagValue.apply(ops.path),
									ops.method().name(), ops.status().codeAsText().toString());
						}
						catch (RuntimeException e) {
							log.warn("Exception caught while recording metrics.", e);
							// Allow request-response exchange to continue, unaffected by metrics problem
						}
						// ops.hostAddress() == null when request decoding failed, in this case
						// we do not report active connection, so we do not report inactive connection
						if (ops.hostAddress() != null) {
							try {
								if (ops.isHttp2()) {
									recordClosedStream(ops);
								}
								else {
									recordInactiveConnection(ops);
								}
							}
							catch (RuntimeException e) {
								log.warn("Exception caught while recording metrics.", e);
								// Allow request-response exchange to continue, unaffected by metrics problem
							}
						}
					}

					dataSent = 0;
				});
>>>>>>> 4596d39f
			}
		}
		catch (RuntimeException e) {
			log.warn("Exception caught while recording metrics.", e);
			// Allow request-response exchange to continue, unaffected by metrics problem
		}
		return ctx.write(msg);
	}

	@Override
	public void channelRead(ChannelHandlerContext ctx, Object msg) {
		try {
			if (msg instanceof HttpRequest) {
				ChannelOperations<?, ?> channelOps = ChannelOperations.get(ctx.channel());
<<<<<<< HEAD
				if (channelOps instanceof HttpServerOperations ops) {
					if (!ops.isHttp2()) {
						// This metric is not applicable for HTTP/2
=======
				if (channelOps instanceof HttpServerOperations) {
					HttpServerOperations ops = (HttpServerOperations) channelOps;
					if (ops.isHttp2()) {
						recordOpenStream(ops);
					}
					else {
>>>>>>> 4596d39f
						recordActiveConnection(ops);
					}
					startRead(ops, uriTagValue == null ? ops.path : uriTagValue.apply(ops.path), ops.method().name());
				}
			}

			dataReceived += extractProcessedDataFromBuffer(msg);

			if (msg instanceof LastHttpContent) {
				ChannelOperations<?, ?> channelOps = ChannelOperations.get(ctx.channel());
				if (channelOps instanceof HttpServerOperations ops) {
					recordRead(ops, uriTagValue == null ? ops.path : uriTagValue.apply(ops.path), ops.method().name());
				}

				dataReceived = 0;
			}
		}
		catch (RuntimeException e) {
			log.warn("Exception caught while recording metrics.", e);
			// Allow request-response exchange to continue, unaffected by metrics problem
		}

		ctx.fireChannelRead(msg);
	}

	@Override
	public void channelExceptionCaught(ChannelHandlerContext ctx, Throwable cause) {
		try {
			ChannelOperations<?, ?> channelOps = ChannelOperations.get(ctx.channel());
			if (channelOps instanceof HttpServerOperations ops) {
				// Always take the remote address from the operations in order to consider proxy information
				recordException(ops, uriTagValue == null ? ops.path : uriTagValue.apply(ops.path));
			}
		}
		catch (RuntimeException e) {
			log.warn("Exception caught while recording metrics.", e);
			// Allow request-response exchange to continue, unaffected by metrics problem
		}

		ctx.fireChannelExceptionCaught(cause);
	}

	private long extractProcessedDataFromBuffer(Object msg) {
		if (msg instanceof ByteBufHolder byteBufHolder) {
			return byteBufHolder.content().readableBytes();
		}
		else if (msg instanceof Buffer buffer) {
			return buffer.readableBytes();
		}
		else if (msg instanceof HttpContent<?> httpContent) {
			return httpContent.payload().readableBytes();
		}
		return 0;
	}

	protected abstract HttpServerMetricsRecorder recorder();

	protected void recordException(HttpServerOperations ops, String path) {
		// Always take the remote address from the operations in order to consider proxy information
		recorder().incrementErrorsCount(ops.remoteAddress(), path);
	}

	protected void recordRead(HttpServerOperations ops, String path, String method) {
		recorder().recordDataReceivedTime(path, method, Duration.ofNanos(System.nanoTime() - dataReceivedTime));

		// Always take the remote address from the operations in order to consider proxy information
		recorder().recordDataReceived(ops.remoteAddress(), path, dataReceived);
	}

	protected void recordWrite(HttpServerOperations ops, String path, String method, String status) {
		Duration dataSentTimeDuration = Duration.ofNanos(System.nanoTime() - dataSentTime);
		recorder().recordDataSentTime(path, method, status, dataSentTimeDuration);

		if (dataReceivedTime != 0) {
			recorder().recordResponseTime(path, method, status, Duration.ofNanos(System.nanoTime() - dataReceivedTime));
		}
		else {
			recorder().recordResponseTime(path, method, status, dataSentTimeDuration);
		}

		// Always take the remote address from the operations in order to consider proxy information
		recorder().recordDataSent(ops.remoteAddress(), path, dataSent);
	}

	protected void recordActiveConnection(HttpServerOperations ops) {
		recorder().recordServerConnectionActive(ops.hostAddress());
	}

	protected void recordInactiveConnection(HttpServerOperations ops) {
		recorder().recordServerConnectionInactive(ops.hostAddress());
	}

	protected void recordOpenStream(HttpServerOperations ops) {
		recorder().recordStreamOpened(ops.hostAddress());
	}

	protected void recordClosedStream(HttpServerOperations ops) {
		recorder().recordStreamClosed(ops.hostAddress());
	}

	protected void startRead(HttpServerOperations ops, String path, String method) {
		dataReceivedTime = System.nanoTime();
	}

	protected void startWrite(HttpServerOperations ops, String path, String method, String status) {
		dataSentTime = System.nanoTime();
	}
}<|MERGE_RESOLUTION|>--- conflicted
+++ resolved
@@ -113,7 +113,6 @@
 			dataSent += extractProcessedDataFromBuffer(msg);
 
 			if (msg instanceof LastHttpContent) {
-<<<<<<< HEAD
 				// The listeners are now invoked asynchronously (see https://github.com/netty/netty/pull/9489),
 				// and it seems we need to first obtain the channelOps, which may not be present anymore
 				// when the listener will be invoked.
@@ -129,12 +128,16 @@
 										log.warn("Exception caught while recording metrics.", e);
 										// Allow request-response exchange to continue, unaffected by metrics problem
 									}
-									if (!ops.isHttp2() && ops.hostAddress() != null) {
-										// This metric is not applicable for HTTP/2
-										// ops.hostAddress() == null when request decoding failed, in this case
-										// we do not report active connection, so we do not report inactive connection
+									// ops.hostAddress() == null when request decoding failed, in this case
+									// we do not report active connection, so we do not report inactive connection
+									if (ops.hostAddress() != null) {
 										try {
-											recordInactiveConnection(ops);
+											if (ops.isHttp2()) {
+												recordClosedStream(ops);
+											}
+											else {
+												recordInactiveConnection(ops);
+											}
 										}
 										catch (RuntimeException e) {
 											log.warn("Exception caught while recording metrics.", e);
@@ -145,40 +148,6 @@
 
 							dataSent = 0;
 						});
-=======
-				promise.addListener(future -> {
-					ChannelOperations<?, ?> channelOps = ChannelOperations.get(ctx.channel());
-					if (channelOps instanceof HttpServerOperations) {
-						HttpServerOperations ops = (HttpServerOperations) channelOps;
-						try {
-							recordWrite(ops, uriTagValue == null ? ops.path : uriTagValue.apply(ops.path),
-									ops.method().name(), ops.status().codeAsText().toString());
-						}
-						catch (RuntimeException e) {
-							log.warn("Exception caught while recording metrics.", e);
-							// Allow request-response exchange to continue, unaffected by metrics problem
-						}
-						// ops.hostAddress() == null when request decoding failed, in this case
-						// we do not report active connection, so we do not report inactive connection
-						if (ops.hostAddress() != null) {
-							try {
-								if (ops.isHttp2()) {
-									recordClosedStream(ops);
-								}
-								else {
-									recordInactiveConnection(ops);
-								}
-							}
-							catch (RuntimeException e) {
-								log.warn("Exception caught while recording metrics.", e);
-								// Allow request-response exchange to continue, unaffected by metrics problem
-							}
-						}
-					}
-
-					dataSent = 0;
-				});
->>>>>>> 4596d39f
 			}
 		}
 		catch (RuntimeException e) {
@@ -193,18 +162,11 @@
 		try {
 			if (msg instanceof HttpRequest) {
 				ChannelOperations<?, ?> channelOps = ChannelOperations.get(ctx.channel());
-<<<<<<< HEAD
 				if (channelOps instanceof HttpServerOperations ops) {
-					if (!ops.isHttp2()) {
-						// This metric is not applicable for HTTP/2
-=======
-				if (channelOps instanceof HttpServerOperations) {
-					HttpServerOperations ops = (HttpServerOperations) channelOps;
 					if (ops.isHttp2()) {
 						recordOpenStream(ops);
 					}
 					else {
->>>>>>> 4596d39f
 						recordActiveConnection(ops);
 					}
 					startRead(ops, uriTagValue == null ? ops.path : uriTagValue.apply(ops.path), ops.method().name());
