--- conflicted
+++ resolved
@@ -181,27 +181,17 @@
 
 			if (msg instanceof LastHttpContent) {
 				promise.addListener(future -> {
-<<<<<<< HEAD
 					ChannelOperations<?, ?> channelOps = ChannelOperations.get(ctx.channel());
 					if (channelOps instanceof HttpServerOperations) {
 						HttpServerOperations ops = (HttpServerOperations) channelOps;
 						try {
-							recordWrite(ops);
+							recordWrite(ctx.channel());
 						}
 						catch (RuntimeException e) {
 							// Allow request-response exchange to continue, unaffected by metrics problem
 							if (log.isWarnEnabled()) {
 								log.warn(format(ctx.channel(), "Exception caught while recording metrics."), e);
 							}
-=======
-					try {
-						recordWrite(ctx.channel());
-					}
-					catch (RuntimeException e) {
-						// Allow request-response exchange to continue, unaffected by metrics problem
-						if (log.isWarnEnabled()) {
-							log.warn(format(ctx.channel(), "Exception caught while recording metrics."), e);
->>>>>>> 022bccf3
 						}
 
 						recordInactiveConnectionOrStream(ctx.channel(), ops);
