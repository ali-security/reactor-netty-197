--- conflicted
+++ resolved
@@ -50,24 +50,14 @@
 		builder = SslContextBuilder.forServer(cert.certificate(), cert.privateKey());
 		protocols = new ArrayList<>();
 		server = HttpServer.create()
-<<<<<<< HEAD
-				           .port(0)
-				           .doOnBind(conf -> {
-				               SslProvider ssl = conf.sslProvider();
-				               if (ssl != null) {
-				                   protocols.addAll(ssl.sslContext.applicationProtocolNegotiator().protocols());
-				                   sslContext = ssl.sslContext;
-				               }
-				           });
-=======
 		                   .port(0)
-		                   .tcpConfiguration(tcpServer -> tcpServer.doOnBind(b -> {
-		                       SslProvider ssl = reactor.netty.tcp.SslProvider.findSslSupport(b);
+		                   .doOnBind(conf -> {
+		                       SslProvider ssl = conf.sslProvider();
 		                       if (ssl != null) {
 		                           protocols.addAll(ssl.sslContext.applicationProtocolNegotiator().protocols());
 		                           sslContext = ssl.sslContext;
 		                       }
-		                   }));
+		                   });
 	}
 
 	@After
@@ -75,7 +65,6 @@
 		if (disposableServer != null) {
 			disposableServer.disposeNow();
 		}
->>>>>>> 0c4ab1b9
 	}
 
 	@Test
