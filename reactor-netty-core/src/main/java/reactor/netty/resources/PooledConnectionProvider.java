--- conflicted
+++ resolved
@@ -201,45 +201,14 @@
 			                        if (pool instanceof GracefulShutdownInstrumentedPool) {
 			                            return ((GracefulShutdownInstrumentedPool<T>) pool)
 			                                    .disposeGracefully(disposeTimeout)
-			                                    .then(deRegisterDefaultMetrics(id, poolFactory.registrar, remoteAddress))
+			                                    .then(deRegisterDefaultMetrics(id, pool.config().metricsRecorder(), poolFactory.registrar, remoteAddress))
 			                                    .onErrorResume(t -> {
 			                                        log.error("Connection pool for [{}] didn't shut down gracefully", e.getKey(), t);
-<<<<<<< HEAD
-			                                        return Mono.fromRunnable(() -> {
-			                                            if (poolFactory.registrar != null) {
-			                                                poolFactory.registrar.get().deRegisterMetrics(name, id, remoteAddress);
-			                                            }
-			                                            else if (Metrics.isMicrometerAvailable()) {
-			                                                deRegisterDefaultMetrics(id, remoteAddress);
-			                                                PoolMetricsRecorder recorder = pool.config().metricsRecorder();
-			                                                if (recorder instanceof Disposable) {
-			                                                    ((Disposable) recorder).dispose();
-			                                                }
-			                                            }
-			                                        });
-			                                    });
-			                        }
-			                        return pool.disposeLater().then(
-			                                Mono.<Void>fromRunnable(() -> {
-			                                    if (poolFactory.registrar != null) {
-			                                        poolFactory.registrar.get().deRegisterMetrics(name, id, remoteAddress);
-			                                    }
-			                                    else if (Metrics.isMicrometerAvailable()) {
-			                                        deRegisterDefaultMetrics(id, remoteAddress);
-			                                        PoolMetricsRecorder recorder = pool.config().metricsRecorder();
-			                                        if (recorder instanceof Disposable) {
-			                                            ((Disposable) recorder).dispose();
-			                                        }
-			                                    }
-			                                })
-			                        );
-=======
-			                                        return deRegisterDefaultMetrics(id, poolFactory.registrar, remoteAddress);
+			                                        return deRegisterDefaultMetrics(id, pool.config().metricsRecorder(), poolFactory.registrar, remoteAddress);
 			                                    });
 			                        }
 			                        return pool.disposeLater()
-			                                   .then(deRegisterDefaultMetrics(id, poolFactory.registrar, remoteAddress));
->>>>>>> 066a6454
+			                                   .then(deRegisterDefaultMetrics(id, pool.config().metricsRecorder(), poolFactory.registrar, remoteAddress));
 			                    })
 			                    .collect(Collectors.toList());
 			if (pools.isEmpty()) {
@@ -361,13 +330,16 @@
 		MicrometerPooledConnectionProviderMeterRegistrar.INSTANCE.deRegisterMetrics(name, id, remoteAddress);
 	}
 
-	Mono<Void> deRegisterDefaultMetrics(String id, @Nullable Supplier<? extends MeterRegistrar> registrar, SocketAddress remoteAddress) {
+	Mono<Void> deRegisterDefaultMetrics(String id, PoolMetricsRecorder recorder, @Nullable Supplier<? extends MeterRegistrar> registrar, SocketAddress remoteAddress) {
 		return Mono.fromRunnable(() -> {
 			if (registrar != null) {
 				registrar.get().deRegisterMetrics(name, id, remoteAddress);
 			}
-			else if (Metrics.isInstrumentationAvailable()) {
+			else if (Metrics.isMicrometerAvailable()) {
 				deRegisterDefaultMetrics(id, remoteAddress);
+				if (recorder instanceof Disposable) {
+					((Disposable) recorder).dispose();
+				}
 			}
 		});
 	}
