--- conflicted
+++ resolved
@@ -62,7 +62,6 @@
 
 	@Override
 	protected AddressResolver<T> newResolver(EventExecutor executor) {
-<<<<<<< HEAD
 		return new DelegatingAddressResolver<>(recorder, resolverGroup.getResolver(executor));
 	}
 
@@ -130,82 +129,16 @@
 		}
 
 		void record(long resolveTimeStart, String status, SocketAddress remoteAddress) {
-			recorder.recordResolveAddressTime(
-					remoteAddress,
-					Duration.ofNanos(System.nanoTime() - resolveTimeStart),
-					status);
+			try {
+				recorder.recordResolveAddressTime(
+						remoteAddress,
+						Duration.ofNanos(System.nanoTime() - resolveTimeStart),
+						status);
+			}
+			catch (RuntimeException e) {
+				log.warn("Exception caught while recording metrics.", e);
+				// Allow request-response exchange to continue, unaffected by metrics problem
+			}
 		}
-=======
-		AddressResolver<T> resolver = resolverGroup.getResolver(executor);
-
-		return new AddressResolver<T>() {
-
-			@Override
-			public boolean isSupported(SocketAddress address) {
-				return resolver.isSupported(address);
-			}
-
-			@Override
-			public boolean isResolved(SocketAddress address) {
-				return resolver.isResolved(address);
-			}
-
-			@Override
-			public Future<T> resolve(SocketAddress address) {
-				return resolveInternal(address, () -> resolver.resolve(address));
-			}
-
-			@Override
-			public Future<T> resolve(SocketAddress address, Promise<T> promise) {
-				return resolveInternal(address, () -> resolver.resolve(address, promise));
-			}
-
-			@Override
-			public Future<List<T>> resolveAll(SocketAddress address) {
-				return resolveAllInternal(address, () -> resolver.resolveAll(address));
-			}
-
-			@Override
-			public Future<List<T>> resolveAll(SocketAddress address, Promise<List<T>> promise) {
-				return resolveAllInternal(address, () -> resolver.resolveAll(address, promise));
-			}
-
-			@Override
-			public void close() {
-				resolver.close();
-			}
-
-			Future<T> resolveInternal(SocketAddress address, Supplier<Future<T>> resolver) {
-				long resolveTimeStart = System.nanoTime();
-				return resolver.get()
-				               .addListener(
-				                   future -> record(resolveTimeStart,
-				                                    future.isSuccess() ? SUCCESS : ERROR,
-				                                    address));
-			}
-
-			Future<List<T>> resolveAllInternal(SocketAddress address, Supplier<Future<List<T>>> resolver) {
-				long resolveTimeStart = System.nanoTime();
-				return resolver.get()
-				               .addListener(
-				                   future -> record(resolveTimeStart,
-				                                    future.isSuccess() ? SUCCESS : ERROR,
-				                                    address));
-			}
-
-			void record(long resolveTimeStart, String status, SocketAddress remoteAddress) {
-				try {
-					recorder.recordResolveAddressTime(
-							remoteAddress,
-							Duration.ofNanos(System.nanoTime() - resolveTimeStart),
-							status);
-				}
-				catch (RuntimeException e) {
-					log.warn("Exception caught while recording metrics.", e);
-					// Allow request-response exchange to continue, unaffected by metrics problem
-				}
-			}
-		};
->>>>>>> 86cb1db6
 	}
 }