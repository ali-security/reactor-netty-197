--- conflicted
+++ resolved
@@ -118,12 +118,8 @@
 		println "Netty version defined from command line: ${forceNettyVersion}"
 	}
 	nettyIoUringVersion = '0.0.26.Final'
-<<<<<<< HEAD
-	nettyQuicVersion = '0.0.68.Final'
+	nettyQuicVersion = '0.0.70.Final'
 	nettyHttp3Version = '0.0.28.Final'
-=======
-	nettyQuicVersion = '0.0.70.Final'
->>>>>>> 10061530
 
 	// Testing
 	brotli4jVersion = '1.18.0'
