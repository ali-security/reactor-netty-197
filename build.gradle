--- conflicted
+++ resolved
@@ -177,24 +177,9 @@
 															 "-Xlint:rawtypes"
 	]
 
-<<<<<<< HEAD
 	compileJava {
 		sourceCompatibility = 1.8
 		targetCompatibility = 1.8
-=======
-	repositories {
-	mavenCentral()
-	maven { url "https://oss.sonatype.org/content/repositories/releases/" }
-	maven { url 'https://repo.spring.io/milestone' }
-	if (version.endsWith('BUILD-SNAPSHOT')) {
-	  if (System.getenv ()["GITHUB_ACTION"] == null) {
-		mavenLocal()
-	  } else {
-		println 'GitHub Action detected, avoiding use of mavenLocal()'
-	  }
-	  maven { url 'https://repo.spring.io/snapshot' }
-	  maven { url 'https://oss.sonatype.org/content/repositories/snapshots' }
->>>>>>> 29735e67
 	}
 
 	compileTestJava {
@@ -272,11 +257,11 @@
 		maven { url "https://oss.sonatype.org/content/repositories/releases/" }
 		maven { url 'https://repo.spring.io/milestone' }
 		if (version.endsWith('-SNAPSHOT') || version.contains('-SNAPSHOT-')) { //classic or customized snapshots
-			if (System.getenv()["bamboo_buildNumber"] == null) {
+			if (System.getenv()["GITHUB_ACTION"] == null) {
 				mavenLocal()
 			}
 			else {
-				println 'Bamboo CI detected, avoiding use of mavenLocal()'
+				println 'GitHub Action detected, avoiding use of mavenLocal()'
 			}
 			maven { url 'https://repo.spring.io/snapshot' }
 			maven { url 'https://oss.sonatype.org/content/repositories/snapshots' }
