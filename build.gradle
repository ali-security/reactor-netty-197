--- conflicted
+++ resolved
@@ -98,12 +98,8 @@
 		println "Context Propagation version defined from command line: ${forceContextPropagationVersion}"
 	}
 
-<<<<<<< HEAD
 	// Used only in examples
-	braveVersion = '6.0.2'
-=======
 	braveVersion = '6.0.3'
->>>>>>> e3395f6c
 	zipkinSenderVersion = '3.4.0'
 
 	jsr305Version = '3.0.2'
