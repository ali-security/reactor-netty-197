--- conflicted
+++ resolved
@@ -122,12 +122,8 @@
 
 	// Testing
 	brotli4jVersion = '1.16.0'
-<<<<<<< HEAD
 	zstdJniVersion = '1.5.6-3'
-	jacksonDatabindVersion = '2.17.1'
-=======
 	jacksonDatabindVersion = '2.17.2'
->>>>>>> 3bb6cd90
 	testAddonVersion = reactorCoreVersion
 	assertJVersion = '3.26.0'
 	awaitilityVersion = '4.2.1'
