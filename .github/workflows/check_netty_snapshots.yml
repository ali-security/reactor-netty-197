name: Check Netty SNAPSHOTS

on:
  schedule:
    - cron: "0 14 * * *"
permissions: read-all
jobs:
  build:

    runs-on: ${{ matrix.os }}
    strategy:
      fail-fast: false
      matrix:
        os: [ubuntu-22.04, macos-13, windows-2022]
        transport: [native, nio]
        exclude:
          # excludes native on Windows (there's none)
          - os: windows-2022
            transport: native
          # macOS - https://github.com/netty/netty/issues/9689
          - os: macos-13
            transport: native

    steps:
      - uses: actions/checkout@11bd71901bbe5b1630ceea73d27597364c9af683
<<<<<<< HEAD
=======
      - name: Set up JDK 1.8
        uses: actions/setup-java@c5195efecf7bdfc987ee8bae7a71cb8b11521c00
        with:
          distribution: 'temurin'
          java-version: '8'
>>>>>>> 360c077d
      - name: Set up JDK 17
        uses: actions/setup-java@c5195efecf7bdfc987ee8bae7a71cb8b11521c00
        with:
          distribution: 'graalvm'
          java-version: 17.0.12
      - name: Build with Gradle
        run: ./gradlew clean check --no-daemon -PforceTransport=${{ matrix.transport }} -PforceNettyVersion='4.1.120.Final-SNAPSHOT'
      - name: GraalVM smoke tests
        run: ./gradlew :reactor-netty-graalvm-smoke-tests:nativeTest --no-daemon -PforceTransport=${{ matrix.transport }} -PforceNettyVersion='4.1.120.Final-SNAPSHOT'<|MERGE_RESOLUTION|>--- conflicted
+++ resolved
@@ -23,14 +23,6 @@
 
     steps:
       - uses: actions/checkout@11bd71901bbe5b1630ceea73d27597364c9af683
-<<<<<<< HEAD
-=======
-      - name: Set up JDK 1.8
-        uses: actions/setup-java@c5195efecf7bdfc987ee8bae7a71cb8b11521c00
-        with:
-          distribution: 'temurin'
-          java-version: '8'
->>>>>>> 360c077d
       - name: Set up JDK 17
         uses: actions/setup-java@c5195efecf7bdfc987ee8bae7a71cb8b11521c00
         with:
