--- conflicted
+++ resolved
@@ -21,20 +21,14 @@
             transport: native
 
     steps:
-<<<<<<< HEAD
-      - uses: actions/checkout@v4
-=======
       - uses: actions/checkout@b4ffde65f46336ab88eb53be808477a3936bae11
-      - name: Set up JDK 1.8
-        uses: actions/setup-java@387ac29b308b003ca37ba93a6cab5eb57c8f5f93
->>>>>>> df05a254
         with:
           path: reactor-netty
-      - uses: actions/checkout@v4
+      - uses: actions/checkout@b4ffde65f46336ab88eb53be808477a3936bae11
         with:
           repository: netty-contrib/socks-proxy
           path: socks-proxy
-      - uses: actions/checkout@v4
+      - uses: actions/checkout@b4ffde65f46336ab88eb53be808477a3936bae11
         with:
           repository: netty-contrib/codec-multipart
           path: codec-multipart
