name: GraalVM smoke tests

on:
  pull_request: {}
permissions: read-all
jobs:
  build:

    runs-on: ${{ matrix.os }}
    strategy:
      fail-fast: false
      matrix:
        os: [ubuntu-20.04, macos-13, windows-2022]
        transport: [native, nio]
        exclude:
          # excludes native on Windows (there's none)
          - os: windows-2022
            transport: native
          # macOS - https://github.com/netty/netty/issues/9689
          - os: macos-13
            transport: native

    steps:
<<<<<<< HEAD
      - uses: actions/checkout@d632683dd7b4114ad314bca15554477dd762a938
=======
      - uses: actions/checkout@eef61447b9ff4aafe5dcd4e0bbf5d482be7e7871
      - name: Set up JDK 1.8
        uses: actions/setup-java@b36c23c0d998641eff861008f374ee103c25ac73
>>>>>>> 44668382
        with:
          path: reactor-netty
      - uses: actions/checkout@b4ffde65f46336ab88eb53be808477a3936bae11
        with:
          repository: netty-contrib/socks-proxy
          path: socks-proxy
      - uses: actions/checkout@b4ffde65f46336ab88eb53be808477a3936bae11
        with:
          repository: netty-contrib/codec-multipart
          path: codec-multipart
      - name: Set up GraalVM 17
        uses: actions/setup-java@b36c23c0d998641eff861008f374ee103c25ac73
        with:
          distribution: 'graalvm'
          java-version: '17'
      - name: Build socks-proxy
        run: ./mvnw install -DskipTests=true "-Dnetty.version=5.0.0.Alpha6-SNAPSHOT"
        working-directory: ./socks-proxy
      - name: Build codec-multipart
        run: ./mvnw install -DskipTests=true "-Dnetty.version=5.0.0.Alpha6-SNAPSHOT"
        working-directory: ./codec-multipart
      - name: Build with Gradle
        run: ./gradlew :reactor-netty5-graalvm-smoke-tests:nativeTest --no-daemon -PforceTransport=${{ matrix.transport }}
        working-directory: ./reactor-netty<|MERGE_RESOLUTION|>--- conflicted
+++ resolved
@@ -21,13 +21,7 @@
             transport: native
 
     steps:
-<<<<<<< HEAD
-      - uses: actions/checkout@d632683dd7b4114ad314bca15554477dd762a938
-=======
       - uses: actions/checkout@eef61447b9ff4aafe5dcd4e0bbf5d482be7e7871
-      - name: Set up JDK 1.8
-        uses: actions/setup-java@b36c23c0d998641eff861008f374ee103c25ac73
->>>>>>> 44668382
         with:
           path: reactor-netty
       - uses: actions/checkout@b4ffde65f46336ab88eb53be808477a3936bae11
