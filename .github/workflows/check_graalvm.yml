name: GraalVM smoke tests

on:
  pull_request: {}
permissions: read-all
jobs:
  build:

    runs-on: ${{ matrix.os }}
    strategy:
      fail-fast: false
      matrix:
        os: [ubuntu-20.04, macos-12, windows-2022]
        transport: [native, nio]
        exclude:
          # excludes native on Windows (there's none)
          - os: windows-2022
            transport: native
          # macOS - https://github.com/netty/netty/issues/9689
          - os: macos-12
            transport: native

    steps:
      - uses: actions/checkout@692973e3d937129bcbf40652eb9f2f61becf3332
<<<<<<< HEAD
=======
      - name: Set up JDK 1.8
        uses: actions/setup-java@2dfa2011c5b2a0f1489bf9e433881c92c1631f88
>>>>>>> 28d014cf
        with:
          path: reactor-netty
      - uses: actions/checkout@b4ffde65f46336ab88eb53be808477a3936bae11
        with:
          repository: netty-contrib/socks-proxy
          path: socks-proxy
      - uses: actions/checkout@b4ffde65f46336ab88eb53be808477a3936bae11
        with:
          repository: netty-contrib/codec-multipart
          path: codec-multipart
      - name: Download GraalVM 17
        run: |
          if [ "$RUNNER_OS" == "Linux" ]; then
            download_url="https://github.com/graalvm/graalvm-ce-builds/releases/download/jdk-17.0.9/graalvm-community-jdk-17.0.9_linux-x64_bin.tar.gz"
          elif [ "$RUNNER_OS" == "macOS" ]; then
            download_url="https://github.com/graalvm/graalvm-ce-builds/releases/download/jdk-17.0.9/graalvm-community-jdk-17.0.9_macos-x64_bin.tar.gz"
          else
            download_url="https://github.com/graalvm/graalvm-ce-builds/releases/download/jdk-17.0.9/graalvm-community-jdk-17.0.9_windows-x64_bin.zip"
          fi
          curl -L $download_url --output $RUNNER_TEMP/java_package.tar.gz
        shell: bash
      - name: Set up GraalVM 17
        uses: actions/setup-java@2dfa2011c5b2a0f1489bf9e433881c92c1631f88
        with:
          distribution: 'jdkfile'
          jdkFile: ${{ runner.temp }}/java_package.tar.gz
          java-version: '17'
      - name: Build socks-proxy
        run: ./mvnw install -DskipTests=true "-Dnetty.version=5.0.0.Alpha6-SNAPSHOT"
        working-directory: ./socks-proxy
      - name: Build codec-multipart
        run: ./mvnw install -DskipTests=true "-Dnetty.version=5.0.0.Alpha6-SNAPSHOT"
        working-directory: ./codec-multipart
      - name: Build with Gradle
        run: ./gradlew :reactor-netty5-graalvm-smoke-tests:nativeTest --no-daemon -PforceTransport=${{ matrix.transport }}
        working-directory: ./reactor-netty<|MERGE_RESOLUTION|>--- conflicted
+++ resolved
@@ -22,11 +22,6 @@
 
     steps:
       - uses: actions/checkout@692973e3d937129bcbf40652eb9f2f61becf3332
-<<<<<<< HEAD
-=======
-      - name: Set up JDK 1.8
-        uses: actions/setup-java@2dfa2011c5b2a0f1489bf9e433881c92c1631f88
->>>>>>> 28d014cf
         with:
           path: reactor-netty
       - uses: actions/checkout@b4ffde65f46336ab88eb53be808477a3936bae11
