--- conflicted
+++ resolved
@@ -22,11 +22,6 @@
 
     steps:
       - uses: actions/checkout@08c6903cd8c0fde910a37f88322edcfb5dd907a8
-<<<<<<< HEAD
-=======
-      - name: Set up JDK 1.8
-        uses: actions/setup-java@dded0888837ed1f317902acf8a20df0ad188d165
->>>>>>> 2c990c82
         with:
           path: reactor-netty
       - uses: actions/checkout@b4ffde65f46336ab88eb53be808477a3936bae11
