name: GraalVM smoke tests

on:
  pull_request: {}
permissions: read-all
jobs:
  build:

    runs-on: ${{ matrix.os }}
    strategy:
      fail-fast: false
      matrix:
        os: [ubuntu-20.04, macos-13, windows-2022]
        transport: [native, nio]
        exclude:
          # excludes native on Windows (there's none)
          - os: windows-2022
            transport: native
          # macOS - https://github.com/netty/netty/issues/9689
          - os: macos-13
            transport: native

    steps:
      - uses: actions/checkout@11bd71901bbe5b1630ceea73d27597364c9af683
<<<<<<< HEAD
=======
      - name: Set up JDK 1.8
        uses: actions/setup-java@3a4f6e1af504cf6a31855fa899c6aa5355ba6c12
>>>>>>> b529f224
        with:
          path: reactor-netty
      - uses: actions/checkout@b4ffde65f46336ab88eb53be808477a3936bae11
        with:
          repository: netty-contrib/socks-proxy
          path: socks-proxy
      - uses: actions/checkout@b4ffde65f46336ab88eb53be808477a3936bae11
        with:
          repository: netty-contrib/codec-multipart
          path: codec-multipart
      - name: Set up GraalVM 17
        uses: actions/setup-java@3a4f6e1af504cf6a31855fa899c6aa5355ba6c12
        with:
          distribution: 'graalvm'
          java-version: '17.0.12'
      - name: Build socks-proxy
        run: ./mvnw install -DskipTests=true "-Dnetty.version=5.0.0.Alpha6-SNAPSHOT"
        working-directory: ./socks-proxy
      - name: Build codec-multipart
        run: ./mvnw install -DskipTests=true "-Dnetty.version=5.0.0.Alpha6-SNAPSHOT"
        working-directory: ./codec-multipart
      - name: Build with Gradle
        run: ./gradlew :reactor-netty5-graalvm-smoke-tests:nativeTest --no-daemon -PforceTransport=${{ matrix.transport }}
        working-directory: ./reactor-netty<|MERGE_RESOLUTION|>--- conflicted
+++ resolved
@@ -22,11 +22,6 @@
 
     steps:
       - uses: actions/checkout@11bd71901bbe5b1630ceea73d27597364c9af683
-<<<<<<< HEAD
-=======
-      - name: Set up JDK 1.8
-        uses: actions/setup-java@3a4f6e1af504cf6a31855fa899c6aa5355ba6c12
->>>>>>> b529f224
         with:
           path: reactor-netty
       - uses: actions/checkout@b4ffde65f46336ab88eb53be808477a3936bae11
