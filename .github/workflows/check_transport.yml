--- conflicted
+++ resolved
@@ -54,7 +54,6 @@
             transport: native
     steps:
       - uses: actions/checkout@11bd71901bbe5b1630ceea73d27597364c9af683
-<<<<<<< HEAD
         with:
           path: reactor-netty
           fetch-depth: 0 #needed by spotless
@@ -74,10 +73,7 @@
         with:
             repository: netty-contrib/codec-multipart
             path: codec-multipart
-      - uses: gradle/actions/wrapper-validation@ac638b010cf58a27ee6c972d7336334ccaf61c96
-=======
       - uses: gradle/actions/wrapper-validation@017a9effdb900e5b5b2fddfb590a105619dca3c3
->>>>>>> e9c08bcf
       - name: Set up JDK 17
         uses: actions/setup-java@c5195efecf7bdfc987ee8bae7a71cb8b11521c00
         with:
