name: Check Matrix

on:
  pull_request: {}
permissions: {}
jobs:
#  preliminary:
#    name: preliminary sanity checks
#    runs-on: ubuntu-22.04
#    steps:
#      - uses: actions/checkout@08c6903cd8c0fde910a37f88322edcfb5dd907a8
#        with:
#          fetch-depth: 0 #needed by spotless
#      - uses: actions/setup-java@dded0888837ed1f317902acf8a20df0ad188d165
#        with:
#          distribution: 'temurin'
#          java-version: 17
#      - name: spotless (license header)
#        if: always()
#        run: ./gradlew clean spotlessCheck -PspotlessFrom=origin/${{ github.base_ref }}
#      - name: api compatibility
#        if: always()
#        run: ./gradlew clean japicmp
#      - name: how to fix
#        if: failure()
        # the foreground (38;5) color code 208 is orange. we also have bold, white bg (38;5;0;48;5;255m), white fg on black bg...
#        run: |
#          echo -e "\n\033[38;5;0;48;5;208m \u001b[1m How to deal with errors in preliminary job: \u001b[0m\033[0m"
#          echo "(Have a look at the steps above to see what failed exactly)"
#          echo -e "\n - \u001b[1mSpotless (license headers)\u001b[0m failures on touched java files \033[38;5;255;48;5;0m\u001b[1mcan be automatically fixed by running\u001b[0m:"
#          echo -e "   \033[38;5;0;48;5;255m ./gradlew spotlessApply \033[0m"
#          echo -e "\n - \u001b[1mAPI Compatibility\u001b[0m failures should be considered carefully and \033[38;5;255;48;5;0m\u001b[1mdiscussed with maintainers in the PR\u001b[0m"
#          echo "   If there are failures, the detail should be available in the step's log:"
#          echo -e "   Look for the \033[38;5;0;48;5;255m API compatibility failures \033[0m block(s)."
#          echo "   Alternatively, locally run the following command to get access to the full report:"
#          echo -e "   \033[38;5;0;48;5;255m ./gradlew japicmp \033[0m"
#          echo ""
#          exit -1

  build:
#    needs: preliminary
    runs-on: ${{ matrix.os }}
    strategy:
      fail-fast: false
      matrix:
        os: [ubuntu-22.04, macos-13, windows-2022]
        transport: [native, nio]
        exclude:
          # excludes native on Windows (there's none)
          - os: windows-2022
            transport: native
          # macOS - https://github.com/netty/netty/issues/9689
          - os: macos-13
            transport: native
    steps:
      - uses: actions/checkout@08c6903cd8c0fde910a37f88322edcfb5dd907a8
<<<<<<< HEAD
        with:
          path: reactor-netty
          fetch-depth: 0 #needed by spotless
#      - uses: actions/checkout@08c6903cd8c0fde910a37f88322edcfb5dd907a8
#        with:
#          repository: netty-contrib/codec-haproxy
#          path: codec-haproxy
#      - uses: actions/checkout@08c6903cd8c0fde910a37f88322edcfb5dd907a8
#        with:
#          repository: netty-contrib/codec-extras
#          path: codec-extras
      - uses: actions/checkout@08c6903cd8c0fde910a37f88322edcfb5dd907a8
        with:
          repository: netty-contrib/socks-proxy
          path: socks-proxy
      - uses: actions/checkout@08c6903cd8c0fde910a37f88322edcfb5dd907a8
        with:
            repository: netty-contrib/codec-multipart
            path: codec-multipart
      - uses: gradle/actions/wrapper-validation@017a9effdb900e5b5b2fddfb590a105619dca3c3
=======
      - uses: gradle/actions/wrapper-validation@ed408507eac070d1f99cc633dbcf757c94c7933a
>>>>>>> c1f12bf3
      - name: Set up JDK 17
        uses: actions/setup-java@dded0888837ed1f317902acf8a20df0ad188d165
        with:
          distribution: 'temurin'
          java-version: 17
#      - name: Build codec-haproxy
#        run: ./mvnw install -DskipTests=true "-Dnetty.version=5.0.0.Alpha5"
#        working-directory: ./codec-haproxy
#      - name: Build codec-extras
#        run: ./mvnw install -DskipTests=true "-Dnetty.version=5.0.0.Alpha5"
#        working-directory: ./codec-extras
      - name: Build socks-proxy
        run: ./mvnw install -DskipTests=true "-Dnetty.version=5.0.0.Alpha6-SNAPSHOT"
        working-directory: ./socks-proxy
      - name: Build codec-multipart
        run: ./mvnw install -DskipTests=true "-Dnetty.version=5.0.0.Alpha6-SNAPSHOT"
        working-directory: ./codec-multipart
      - name: Build with Gradle
#        run: ./gradlew clean check --no-daemon -PforceTransport=${{ matrix.transport }} -x spotlessCheck
        run: ./gradlew clean check --no-daemon -PforceTransport=${{ matrix.transport }} -PspotlessFrom=origin/netty5
        working-directory: ./reactor-netty<|MERGE_RESOLUTION|>--- conflicted
+++ resolved
@@ -54,7 +54,6 @@
             transport: native
     steps:
       - uses: actions/checkout@08c6903cd8c0fde910a37f88322edcfb5dd907a8
-<<<<<<< HEAD
         with:
           path: reactor-netty
           fetch-depth: 0 #needed by spotless
@@ -74,10 +73,7 @@
         with:
             repository: netty-contrib/codec-multipart
             path: codec-multipart
-      - uses: gradle/actions/wrapper-validation@017a9effdb900e5b5b2fddfb590a105619dca3c3
-=======
       - uses: gradle/actions/wrapper-validation@ed408507eac070d1f99cc633dbcf757c94c7933a
->>>>>>> c1f12bf3
       - name: Set up JDK 17
         uses: actions/setup-java@dded0888837ed1f317902acf8a20df0ad188d165
         with:
