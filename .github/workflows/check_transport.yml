--- conflicted
+++ resolved
@@ -54,7 +54,6 @@
             transport: native
     steps:
       - uses: actions/checkout@692973e3d937129bcbf40652eb9f2f61becf3332
-<<<<<<< HEAD
         with:
           path: reactor-netty
           fetch-depth: 0 #needed by spotless
@@ -74,12 +73,8 @@
         with:
             repository: netty-contrib/codec-multipart
             path: codec-multipart
-      - uses: gradle/actions/wrapper-validation@d9c87d481d55275bb5441eef3fe0e46805f9ef70
+      - uses: gradle/actions/wrapper-validation@af1da67850ed9a4cedd57bfd976089dd991e2582
       - name: Set up JDK 17
-=======
-      - uses: gradle/actions/wrapper-validation@af1da67850ed9a4cedd57bfd976089dd991e2582
-      - name: Set up JDK 1.8
->>>>>>> 5c70df42
         uses: actions/setup-java@6a0805fcefea3d4657a47ac4c165951e33482018
         with:
           distribution: 'temurin'
