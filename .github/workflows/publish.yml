--- conflicted
+++ resolved
@@ -51,12 +51,11 @@
       - name: run reactor-netty-http checks
         id: reactor-netty-http-checks
         run: ./gradlew reactor-netty-http:check
-<<<<<<< HEAD
 # TODO temporary disable
 #  reactor-netty-incubator-quic:
     # Notes on reactor-netty-incubator-quic: this job has no access to secrets, only github token. As a result, all non-core actions are centralized here
 #    name: reactor-netty-incubator-quic
-#    runs-on: ubuntu-20.04
+#    runs-on: ubuntu-22.04
 #    steps:
 #      - uses: actions/checkout@11bd71901bbe5b1630ceea73d27597364c9af683
 #      - name: setup java
@@ -67,36 +66,6 @@
 #      - name: run reactor-netty-incubator-quic checks
 #        id: reactor-netty-incubator-quic-checks
 #        run: ./gradlew reactor-netty-incubator-quic:check
-=======
-  reactor-netty-http-brave:
-    # Notes on reactor-netty-http-brave: this job has no access to secrets, only github token. As a result, all non-core actions are centralized here
-    name: reactor-netty-http-brave
-    runs-on: ubuntu-22.04
-    steps:
-      - uses: actions/checkout@11bd71901bbe5b1630ceea73d27597364c9af683
-      - name: setup java
-        uses: actions/setup-java@3a4f6e1af504cf6a31855fa899c6aa5355ba6c12
-        with:
-          distribution: 'temurin'
-          java-version: '8'
-      - name: run reactor-netty-http-brave checks
-        id: reactor-netty-http-brave-checks
-        run: ./gradlew reactor-netty-http-brave:check
-  reactor-netty-incubator-quic:
-    # Notes on reactor-netty-incubator-quic: this job has no access to secrets, only github token. As a result, all non-core actions are centralized here
-    name: reactor-netty-incubator-quic
-    runs-on: ubuntu-22.04
-    steps:
-      - uses: actions/checkout@11bd71901bbe5b1630ceea73d27597364c9af683
-      - name: setup java
-        uses: actions/setup-java@3a4f6e1af504cf6a31855fa899c6aa5355ba6c12
-        with:
-          distribution: 'temurin'
-          java-version: '8'
-      - name: run reactor-netty-incubator-quic checks
-        id: reactor-netty-incubator-quic-checks
-        run: ./gradlew reactor-netty-incubator-quic:check
->>>>>>> 4db1325d
 
   # build antora doc for the current branch, and upload docs/build results to workflow run.
   # Each deploy job can then download it, in order to let the docs-zip be built properly
@@ -132,14 +101,9 @@
   #deploy the snapshot artifacts to Artifactory
   deploySnapshot:
     name: deploySnapshot
-<<<<<<< HEAD
-    runs-on: ubuntu-20.04
+    runs-on: ubuntu-22.04
     # TODO temporary disable [ reactor-netty-core, reactor-netty-http, reactor-netty-incubator-quic ]
     needs: [ reactor-netty-core, reactor-netty-http, build-branch-doc ]
-=======
-    runs-on: ubuntu-22.04
-    needs: [ reactor-netty-core, reactor-netty-http, reactor-netty-http-brave, reactor-netty-incubator-quic, build-branch-doc ]
->>>>>>> 4db1325d
     if: needs.reactor-netty-core.outputs.versionType == 'SNAPSHOT'
     environment: snapshots
     steps:
@@ -163,14 +127,9 @@
   #sign the milestone artifacts and deploy them to Artifactory
   deployMilestone:
     name: deployMilestone
-<<<<<<< HEAD
-    runs-on: ubuntu-20.04
+    runs-on: ubuntu-22.04
     # TODO temporary disable [ reactor-netty-core, reactor-netty-http, reactor-netty-incubator-quic ]
     needs: [ reactor-netty-core, reactor-netty-http, build-branch-doc ]
-=======
-    runs-on: ubuntu-22.04
-    needs: [ reactor-netty-core, reactor-netty-http, reactor-netty-http-brave, reactor-netty-incubator-quic, build-branch-doc ]
->>>>>>> 4db1325d
     if: needs.reactor-netty-core.outputs.versionType == 'MILESTONE'
     environment: releases
     steps:
@@ -196,14 +155,9 @@
   #sign the release artifacts and deploy them to Artifactory
   deployRelease:
     name: deployRelease
-<<<<<<< HEAD
-    runs-on: ubuntu-20.04
+    runs-on: ubuntu-22.04
     # TODO temporary disable [ reactor-netty-core, reactor-netty-http, reactor-netty-incubator-quic ]
     needs: [ reactor-netty-core, reactor-netty-http, build-branch-doc ]
-=======
-    runs-on: ubuntu-22.04
-    needs: [ reactor-netty-core, reactor-netty-http, reactor-netty-http-brave, reactor-netty-incubator-quic, build-branch-doc ]
->>>>>>> 4db1325d
     if: needs.reactor-netty-core.outputs.versionType == 'RELEASE'
     environment: releases
     steps:
