name: publish
on:
  push:
    branches: # For branches, better to list them explicitly than regexp include
      - main
      - 1.1.x
      - 1.2.x
permissions: read-all

env:
  DOCS_BUILD_ARTIFACT: docs-build

jobs:
  # General job notes: we DON'T want to cancel any previous runs, especially in the case of a "back to snapshots" build right after a release push
  # We specify the ubuntu version to minimize the chances we have to deal with a migration during a release
  reactor-netty-core:
    # Notes on reactor-netty-core: this job has no access to secrets, only github token. As a result, all non-core actions are centralized here
    name: reactor-netty-core
    runs-on: ubuntu-22.04
    outputs:
      versionType: ${{ steps.version.outputs.versionType }}
      fullVersion: ${{ steps.version.outputs.fullVersion }}
    steps:
      - uses: actions/checkout@11bd71901bbe5b1630ceea73d27597364c9af683
      - name: Set up JDK 17
        uses: actions/setup-java@3a4f6e1af504cf6a31855fa899c6aa5355ba6c12
        with:
            distribution: 'temurin'
            java-version: '17'
      - name: Set up JDK 1.8
        uses: actions/setup-java@3a4f6e1af504cf6a31855fa899c6aa5355ba6c12
        with:
          distribution: 'temurin'
          java-version: '8'
      - name: interpret version
        id: version
        #we only run the qualifyVersionGha task so that no other console printing can hijack this step's output
        #output: versionType, fullVersion
        #fails if versionType is BAD, which interrupts the workflow
        run: ./gradlew qualifyVersionGha
      - name: run reactor-netty-core checks
        id: reactor-netty-core-checks
        run: ./gradlew reactor-netty-core:check -x :reactor-netty-core:java17Test
  reactor-netty-http:
    # Notes on reactor-netty-http: this job has no access to secrets, only github token. As a result, all non-core actions are centralized here
    name: reactor-netty-http
    runs-on: ubuntu-22.04
    steps:
      - uses: actions/checkout@11bd71901bbe5b1630ceea73d27597364c9af683
      - name: setup java
        uses: actions/setup-java@3a4f6e1af504cf6a31855fa899c6aa5355ba6c12
        with:
          distribution: 'temurin'
          java-version: '8'
      - name: run reactor-netty-http checks
        id: reactor-netty-http-checks
        run: ./gradlew reactor-netty-http:check
  reactor-netty-http-brave:
    # Notes on reactor-netty-http-brave: this job has no access to secrets, only github token. As a result, all non-core actions are centralized here
    name: reactor-netty-http-brave
    runs-on: ubuntu-22.04
    steps:
      - uses: actions/checkout@11bd71901bbe5b1630ceea73d27597364c9af683
      - name: setup java
        uses: actions/setup-java@3a4f6e1af504cf6a31855fa899c6aa5355ba6c12
        with:
          distribution: 'temurin'
          java-version: '8'
      - name: run reactor-netty-http-brave checks
        id: reactor-netty-http-brave-checks
        run: ./gradlew reactor-netty-http-brave:check
  reactor-netty-incubator-quic:
    # Notes on reactor-netty-incubator-quic: this job has no access to secrets, only github token. As a result, all non-core actions are centralized here
    name: reactor-netty-incubator-quic
    runs-on: ubuntu-22.04
    steps:
      - uses: actions/checkout@11bd71901bbe5b1630ceea73d27597364c9af683
      - name: setup java
        uses: actions/setup-java@3a4f6e1af504cf6a31855fa899c6aa5355ba6c12
        with:
          distribution: 'temurin'
          java-version: '8'
      - name: run reactor-netty-incubator-quic checks
        id: reactor-netty-incubator-quic-checks
        run: ./gradlew reactor-netty-incubator-quic:check

  # build antora doc for the current branch, and upload docs/build results to workflow run.
  # Each deploy job can then download it, in order to let the docs-zip be built properly
  # (see reactor-netty/build.gradle which includes docs/build/site and optionally docs/assembly/.../pdf into the target docs.zip)
  build-branch-doc:
    runs-on: ubuntu-20.04
    steps:
      - uses: actions/checkout@11bd71901bbe5b1630ceea73d27597364c9af683
      - name: Set up Ruby for asciidoctor-pdf
        uses: ruby/setup-ruby@f2f42b7848feff522ffa488a5236ba0a73bccbdd # v1
        with:
          ruby-version: 3.3.0
      - name: Install asciidoctor-pdf / rouge
        run: gem install asciidoctor-pdf rouge
      - name: Setup java 17 for antora
        uses: actions/setup-java@3a4f6e1af504cf6a31855fa899c6aa5355ba6c12
        with:
          distribution: 'temurin'
          java-version: '17'
      - name: Build antora doc for the current branch
        run: ./gradlew antora
      - name: Copy the cache to be included in the site
        run: |-
          [ -d docs/build/antora/inject-collector-cache-config-extension/.cache ] && cp -rf docs/build/antora/inject-collector-cache-config-extension/.cache docs/build/site/
      - name: Upload docs/build to current workflow run
        uses: actions/upload-artifact@65c4c4a1ddee5b72f698fdd19549f0f0fb45cf08 # v4
        with:
          name: ${{ env.DOCS_BUILD_ARTIFACT }}
          retention-days: 3
          if-no-files-found: error
          path: docs/build

  #deploy the snapshot artifacts to Artifactory
  deploySnapshot:
    name: deploySnapshot
<<<<<<< HEAD
    runs-on: ubuntu-20.04
    needs: [ reactor-netty-core, reactor-netty-http, reactor-netty-http-brave, reactor-netty-incubator-quic, build-branch-doc ]
=======
    runs-on: ubuntu-22.04
    needs: [ reactor-netty-core, reactor-netty-http, reactor-netty-http-brave, reactor-netty-incubator-quic ]
>>>>>>> c25a492e
    if: needs.reactor-netty-core.outputs.versionType == 'SNAPSHOT'
    environment: snapshots
    steps:
      - uses: actions/checkout@11bd71901bbe5b1630ceea73d27597364c9af683
      - name: Set up JDK 17
        uses: actions/setup-java@3a4f6e1af504cf6a31855fa899c6aa5355ba6c12
        with:
            distribution: 'temurin'
            java-version: '17'
      - name: Set up JDK 1.8
        uses: actions/setup-java@3a4f6e1af504cf6a31855fa899c6aa5355ba6c12
        with:
          distribution: 'temurin'
          java-version: '8'
      - name: download antora docs/build
        uses: actions/download-artifact@fa0a91b85d4f404e444e00e005971372dc801d16 # v4
        with:
            name: ${{ env.DOCS_BUILD_ARTIFACT }}
            path: docs/build
      - name: deploy
        env:
          ORG_GRADLE_PROJECT_artifactory_publish_username: ${{secrets.ARTIFACTORY_SNAPSHOT_USERNAME}}
          ORG_GRADLE_PROJECT_artifactory_publish_password: ${{secrets.ARTIFACTORY_PASSWORD}}
        run: |
          ./gradlew assemble artifactoryPublish -Partifactory_publish_contextUrl=https://repo.spring.io -Partifactory_publish_repoKey=libs-snapshot-local

  #sign the milestone artifacts and deploy them to Artifactory
  deployMilestone:
    name: deployMilestone
<<<<<<< HEAD
    runs-on: ubuntu-20.04
    needs: [ reactor-netty-core, reactor-netty-http, reactor-netty-http-brave, reactor-netty-incubator-quic, build-branch-doc ]
=======
    runs-on: ubuntu-22.04
    needs: [ reactor-netty-core, reactor-netty-http, reactor-netty-http-brave, reactor-netty-incubator-quic ]
>>>>>>> c25a492e
    if: needs.reactor-netty-core.outputs.versionType == 'MILESTONE'
    environment: releases
    steps:
      - uses: actions/checkout@11bd71901bbe5b1630ceea73d27597364c9af683
      - name: Set up JDK 17
        uses: actions/setup-java@3a4f6e1af504cf6a31855fa899c6aa5355ba6c12
        with:
            distribution: 'temurin'
            java-version: '17'
      - name: Set up JDK 1.8
        uses: actions/setup-java@3a4f6e1af504cf6a31855fa899c6aa5355ba6c12
        with:
          distribution: 'temurin'
          java-version: '8'
      - name: download antora docs/build
        uses: actions/download-artifact@fa0a91b85d4f404e444e00e005971372dc801d16 # v4
        with:
            name: ${{ env.DOCS_BUILD_ARTIFACT }}
            path: docs/build
      - name: deploy
        env:
          ORG_GRADLE_PROJECT_artifactory_publish_username: ${{secrets.ARTIFACTORY_USERNAME}}
          ORG_GRADLE_PROJECT_artifactory_publish_password: ${{secrets.ARTIFACTORY_PASSWORD}}
          ORG_GRADLE_PROJECT_signingKey: ${{secrets.SIGNING_KEY}}
          ORG_GRADLE_PROJECT_signingPassword: ${{secrets.SIGNING_PASSPHRASE}}
        run: |
          ./gradlew assemble sign artifactoryPublish -Partifactory_publish_contextUrl=https://repo.spring.io -Partifactory_publish_repoKey=libs-milestone-local

  #sign the release artifacts and deploy them to Artifactory
  deployRelease:
    name: deployRelease
<<<<<<< HEAD
    runs-on: ubuntu-20.04
    needs: [ reactor-netty-core, reactor-netty-http, reactor-netty-http-brave, reactor-netty-incubator-quic, build-branch-doc ]
=======
    runs-on: ubuntu-22.04
    needs: [ reactor-netty-core, reactor-netty-http, reactor-netty-http-brave, reactor-netty-incubator-quic ]
>>>>>>> c25a492e
    if: needs.reactor-netty-core.outputs.versionType == 'RELEASE'
    environment: releases
    steps:
      - uses: actions/checkout@11bd71901bbe5b1630ceea73d27597364c9af683
      - name: Set up JDK 17
        uses: actions/setup-java@3a4f6e1af504cf6a31855fa899c6aa5355ba6c12
        with:
            distribution: 'temurin'
            java-version: '17'
      - name: Set up JDK 1.8
        uses: actions/setup-java@3a4f6e1af504cf6a31855fa899c6aa5355ba6c12
        with:
          distribution: 'temurin'
          java-version: '8'
      - name: download antora docs/build
        uses: actions/download-artifact@fa0a91b85d4f404e444e00e005971372dc801d16 # v4
        with:
            name: ${{ env.DOCS_BUILD_ARTIFACT }}
            path: docs/build
      - name: deploy
        env:
          ORG_GRADLE_PROJECT_artifactory_publish_username: ${{secrets.ARTIFACTORY_USERNAME}}
          ORG_GRADLE_PROJECT_artifactory_publish_password: ${{secrets.ARTIFACTORY_PASSWORD}}
          ORG_GRADLE_PROJECT_signingKey: ${{secrets.SIGNING_KEY}}
          ORG_GRADLE_PROJECT_signingPassword: ${{secrets.SIGNING_PASSPHRASE}}
          ORG_GRADLE_PROJECT_sonatypeUsername: ${{secrets.SONATYPE_USERNAME}}
          ORG_GRADLE_PROJECT_sonatypePassword: ${{secrets.SONATYPE_PASSWORD}}
        run: |
          ./gradlew assemble sign artifactoryPublish -Partifactory_publish_contextUrl=https://repo.spring.io  -Partifactory_publish_repoKey=libs-release-local publishMavenJavaPublicationToSonatypeRepository

  tagMilestone:
    name: Tag milestone
    needs: [ reactor-netty-core, deployMilestone ]
    runs-on: ubuntu-22.04
    permissions:
      contents: write
    steps:
      - uses: actions/checkout@11bd71901bbe5b1630ceea73d27597364c9af683
      - name: tag
        run: |
          git config --local user.name 'reactorbot'
          git config --local user.email '32325210+reactorbot@users.noreply.github.com'
          git tag -m "Release milestone ${{ needs.reactor-netty-core.outputs.fullVersion }}" v${{ needs.reactor-netty-core.outputs.fullVersion }} ${{ github.sha }}
          git push --tags

  tagRelease:
    name: Tag release
    needs: [ reactor-netty-core, deployRelease ]
    runs-on: ubuntu-22.04
    permissions:
      contents: write
    steps:
      - uses: actions/checkout@11bd71901bbe5b1630ceea73d27597364c9af683
      - name: tag
        run: |
          git config --local user.name 'reactorbot'
          git config --local user.email '32325210+reactorbot@users.noreply.github.com'
          git tag -m "Release version ${{ needs.reactor-netty-core.outputs.fullVersion }}" v${{ needs.reactor-netty-core.outputs.fullVersion }} ${{ github.sha }}
          git push --tags

  cleanup:
    needs: [ deploySnapshot, tagRelease, tagMilestone ]
    if: always() && (needs.deploySnapshot.result == 'success' || needs.tagRelease.result == 'success' || needs.tagMilestone.result == 'success')
    runs-on: ubuntu-20.04
    permissions:
        actions: write
    steps:
      - name: delete antora docs-build artifact
        env:
            GITHUB_TOKEN: ${{ secrets.GITHUB_TOKEN }}
        run: |-
          ARTIFACTS_URL="/repos/${GITHUB_REPOSITORY}/actions/runs/${GITHUB_RUN_ID}/artifacts"
          ARTIFACT_ID=$(gh api -H 'Accept: application/vnd.github+json' -H 'X-GitHub-Api-Version: 2022-11-28' $ARTIFACTS_URL | jq -r '.artifacts[] | select(.name == "'$DOCS_BUILD_ARTIFACT'") | .id // ""')
          if [ -n "$ARTIFACT_ID" ]; then
            gh api --method DELETE -H 'Accept: application/vnd.github+json' -H 'X-GitHub-Api-Version: 2022-11-28' /repos/${{github.repository}}/actions/artifacts/$ARTIFACT_ID}
          fi

# For Gradle configuration of signing, see https://docs.gradle.org/current/userguide/signing_plugin.html#sec:in-memory-keys
# publishMavenJavaPublicationToSonatypeRepository only sends to a staging repository<|MERGE_RESOLUTION|>--- conflicted
+++ resolved
@@ -88,7 +88,7 @@
   # Each deploy job can then download it, in order to let the docs-zip be built properly
   # (see reactor-netty/build.gradle which includes docs/build/site and optionally docs/assembly/.../pdf into the target docs.zip)
   build-branch-doc:
-    runs-on: ubuntu-20.04
+    runs-on: ubuntu-22.04
     steps:
       - uses: actions/checkout@11bd71901bbe5b1630ceea73d27597364c9af683
       - name: Set up Ruby for asciidoctor-pdf
@@ -118,13 +118,8 @@
   #deploy the snapshot artifacts to Artifactory
   deploySnapshot:
     name: deploySnapshot
-<<<<<<< HEAD
-    runs-on: ubuntu-20.04
+    runs-on: ubuntu-22.04
     needs: [ reactor-netty-core, reactor-netty-http, reactor-netty-http-brave, reactor-netty-incubator-quic, build-branch-doc ]
-=======
-    runs-on: ubuntu-22.04
-    needs: [ reactor-netty-core, reactor-netty-http, reactor-netty-http-brave, reactor-netty-incubator-quic ]
->>>>>>> c25a492e
     if: needs.reactor-netty-core.outputs.versionType == 'SNAPSHOT'
     environment: snapshots
     steps:
@@ -154,13 +149,8 @@
   #sign the milestone artifacts and deploy them to Artifactory
   deployMilestone:
     name: deployMilestone
-<<<<<<< HEAD
-    runs-on: ubuntu-20.04
+    runs-on: ubuntu-22.04
     needs: [ reactor-netty-core, reactor-netty-http, reactor-netty-http-brave, reactor-netty-incubator-quic, build-branch-doc ]
-=======
-    runs-on: ubuntu-22.04
-    needs: [ reactor-netty-core, reactor-netty-http, reactor-netty-http-brave, reactor-netty-incubator-quic ]
->>>>>>> c25a492e
     if: needs.reactor-netty-core.outputs.versionType == 'MILESTONE'
     environment: releases
     steps:
@@ -192,13 +182,8 @@
   #sign the release artifacts and deploy them to Artifactory
   deployRelease:
     name: deployRelease
-<<<<<<< HEAD
-    runs-on: ubuntu-20.04
+    runs-on: ubuntu-22.04
     needs: [ reactor-netty-core, reactor-netty-http, reactor-netty-http-brave, reactor-netty-incubator-quic, build-branch-doc ]
-=======
-    runs-on: ubuntu-22.04
-    needs: [ reactor-netty-core, reactor-netty-http, reactor-netty-http-brave, reactor-netty-incubator-quic ]
->>>>>>> c25a492e
     if: needs.reactor-netty-core.outputs.versionType == 'RELEASE'
     environment: releases
     steps:
@@ -262,7 +247,7 @@
   cleanup:
     needs: [ deploySnapshot, tagRelease, tagMilestone ]
     if: always() && (needs.deploySnapshot.result == 'success' || needs.tagRelease.result == 'success' || needs.tagMilestone.result == 'success')
-    runs-on: ubuntu-20.04
+    runs-on: ubuntu-22.04
     permissions:
         actions: write
     steps:
