name: publish
on:
  push:
    branches: # For branches, better to list them explicitly than regexp include
      - main
      - 1.1.x
      - 1.0.x
#      - netty5
permissions: read-all

env:
  DOCS_BUILD_ARTIFACT: docs-build

jobs:
  # General job notes: we DON'T want to cancel any previous runs, especially in the case of a "back to snapshots" build right after a release push
  # We specify the ubuntu version to minimize the chances we have to deal with a migration during a release
  reactor-netty-core:
    # Notes on reactor-netty-core: this job has no access to secrets, only github token. As a result, all non-core actions are centralized here
    name: reactor-netty-core
    runs-on: ubuntu-20.04
    outputs:
      versionType: ${{ steps.version.outputs.versionType }}
      fullVersion: ${{ steps.version.outputs.fullVersion }}
    steps:
      - uses: actions/checkout@b4ffde65f46336ab88eb53be808477a3936bae11
      - name: setup java
        uses: actions/setup-java@99b8673ff64fbf99d8d325f52d9a5bdedb8483e9
        with:
          distribution: 'temurin'
          java-version: 17
      - name: interpret version
        id: version
        #we only run the qualifyVersionGha task so that no other console printing can hijack this step's output
        #output: versionType, fullVersion
        #fails if versionType is BAD, which interrupts the workflow
        run: ./gradlew qualifyVersionGha
      - name: run reactor-netty-core checks
        id: reactor-netty-core-checks
        run: ./gradlew reactor-netty-core:check
  reactor-netty-http:
    # Notes on reactor-netty-http: this job has no access to secrets, only github token. As a result, all non-core actions are centralized here
    name: reactor-netty-http
    runs-on: ubuntu-20.04
    steps:
      - uses: actions/checkout@b4ffde65f46336ab88eb53be808477a3936bae11
      - name: setup java
        uses: actions/setup-java@99b8673ff64fbf99d8d325f52d9a5bdedb8483e9
        with:
          distribution: 'temurin'
          java-version: '8'
      - name: run reactor-netty-http checks
        id: reactor-netty-http-checks
        run: ./gradlew reactor-netty-http:check
# TODO temporary disable
#  reactor-netty-incubator-quic:
    # Notes on reactor-netty-incubator-quic: this job has no access to secrets, only github token. As a result, all non-core actions are centralized here
#    name: reactor-netty-incubator-quic
#    runs-on: ubuntu-20.04
#    steps:
#      - uses: actions/checkout@b4ffde65f46336ab88eb53be808477a3936bae11
#      - name: setup java
#        uses: actions/setup-java@99b8673ff64fbf99d8d325f52d9a5bdedb8483e9
#        with:
#          distribution: 'temurin'
#          java-version: '8'
#      - name: run reactor-netty-incubator-quic checks
#        id: reactor-netty-incubator-quic-checks
#        run: ./gradlew reactor-netty-incubator-quic:check

  # build antora doc for the current branch, and upload docs/build results to workflow run.
  # Each deploy jobs can then download it, in order to let the docs-zip be built properly
  # (see reactor-netty/build.gradle which includes docs/build/site and optionally docs/assembly/.../pdf into the target docs.zip)
  build-branch-doc:
    runs-on: ubuntu-20.04
    steps:
      - uses: actions/checkout@b4ffde65f46336ab88eb53be808477a3936bae11 # v4
      - name: Set up Ruby for asciidoctor-pdf
        uses: ruby/setup-ruby@5f19ec79cedfadb78ab837f95b87734d0003c899 # v1
        with:
          ruby-version: 3.3.0
      - name: Install asciidoctor-pdf / rouge
        run: gem install asciidoctor-pdf rouge
      - name: Setup java 17 for antora
        uses: actions/setup-java@99b8673ff64fbf99d8d325f52d9a5bdedb8483e9 # v4
        with:
          distribution: 'temurin'
          java-version: '17'
      - name: Build antora doc for the current branch
        run: ./gradlew antora
      - name: Copy the cache to be included in the site
        run: |-
          [ -d docs/build/antora/inject-collector-cache-config-extension/.cache ] && cp -rf docs/build/antora/inject-collector-cache-config-extension/.cache docs/build/site/
      - name: Upload docs/build to current workflow run
        uses: actions/upload-artifact@5d5d22a31266ced268874388b861e4b58bb5c2f3 # v4
        with:
          name: ${{ env.DOCS_BUILD_ARTIFACT }}
          retention-days: 1
          if-no-files-found: error
          path: docs/build

  #deploy the snapshot artifacts to Artifactory
  deploySnapshot:
    name: deploySnapshot
    runs-on: ubuntu-20.04
    # TODO temporary disable [ reactor-netty-core, reactor-netty-http, reactor-netty-incubator-quic ]
    needs: [ reactor-netty-core, reactor-netty-http ]
    if: needs.reactor-netty-core.outputs.versionType == 'SNAPSHOT'
    environment: snapshots
    steps:
      - uses: actions/checkout@b4ffde65f46336ab88eb53be808477a3936bae11
      - uses: actions/setup-java@99b8673ff64fbf99d8d325f52d9a5bdedb8483e9
        with:
          distribution: 'temurin'
<<<<<<< HEAD
          java-version: 17
=======
          java-version: '8'
      - name: download antora docs/build
        uses: actions/download-artifact@c850b930e6ba138125429b7e5c93fc707a7f8427 # v4
        with:
            name: ${{ env.DOCS_BUILD_ARTIFACT }}
            path: docs/build
>>>>>>> 2d852558
      - name: deploy
        env:
          ORG_GRADLE_PROJECT_artifactory_publish_username: ${{secrets.ARTIFACTORY_SNAPSHOT_USERNAME}}
          ORG_GRADLE_PROJECT_artifactory_publish_password: ${{secrets.ARTIFACTORY_PASSWORD}}
        run: |
          ./gradlew assemble artifactoryPublish -Partifactory_publish_contextUrl=https://repo.spring.io -Partifactory_publish_repoKey=libs-snapshot-local

  #sign the milestone artifacts and deploy them to Artifactory
  deployMilestone:
    name: deployMilestone
    runs-on: ubuntu-20.04
    # TODO temporary disable [ reactor-netty-core, reactor-netty-http, reactor-netty-incubator-quic ]
    needs: [ reactor-netty-core, reactor-netty-http ]
    if: needs.reactor-netty-core.outputs.versionType == 'MILESTONE'
    environment: releases
    steps:
      - uses: actions/checkout@b4ffde65f46336ab88eb53be808477a3936bae11
      - uses: actions/setup-java@99b8673ff64fbf99d8d325f52d9a5bdedb8483e9
        with:
          distribution: 'temurin'
<<<<<<< HEAD
          java-version: 17
=======
          java-version: '8'
      - name: download antora docs/build
        uses: actions/download-artifact@c850b930e6ba138125429b7e5c93fc707a7f8427 # v4
        with:
            name: ${{ env.DOCS_BUILD_ARTIFACT }}
            path: docs/build
>>>>>>> 2d852558
      - name: deploy
        env:
          ORG_GRADLE_PROJECT_artifactory_publish_username: ${{secrets.ARTIFACTORY_USERNAME}}
          ORG_GRADLE_PROJECT_artifactory_publish_password: ${{secrets.ARTIFACTORY_PASSWORD}}
          ORG_GRADLE_PROJECT_signingKey: ${{secrets.SIGNING_KEY}}
          ORG_GRADLE_PROJECT_signingPassword: ${{secrets.SIGNING_PASSPHRASE}}
        run: |
          ./gradlew assemble sign artifactoryPublish -Partifactory_publish_contextUrl=https://repo.spring.io -Partifactory_publish_repoKey=libs-milestone-local

  #sign the release artifacts and deploy them to Artifactory
  deployRelease:
    name: deployRelease
    runs-on: ubuntu-20.04
    # TODO temporary disable [ reactor-netty-core, reactor-netty-http, reactor-netty-incubator-quic ]
    needs: [ reactor-netty-core, reactor-netty-http ]
    if: needs.reactor-netty-core.outputs.versionType == 'RELEASE'
    environment: releases
    steps:
      - uses: actions/checkout@b4ffde65f46336ab88eb53be808477a3936bae11
      - uses: actions/setup-java@99b8673ff64fbf99d8d325f52d9a5bdedb8483e9
        with:
          distribution: 'temurin'
<<<<<<< HEAD
          java-version: 17
=======
          java-version: '8'
      - name: download antora docs/build
        uses: actions/download-artifact@c850b930e6ba138125429b7e5c93fc707a7f8427 # v4
        with:
            name: ${{ env.DOCS_BUILD_ARTIFACT }}
            path: docs/build
>>>>>>> 2d852558
      - name: deploy
        env:
          ORG_GRADLE_PROJECT_artifactory_publish_username: ${{secrets.ARTIFACTORY_USERNAME}}
          ORG_GRADLE_PROJECT_artifactory_publish_password: ${{secrets.ARTIFACTORY_PASSWORD}}
          ORG_GRADLE_PROJECT_signingKey: ${{secrets.SIGNING_KEY}}
          ORG_GRADLE_PROJECT_signingPassword: ${{secrets.SIGNING_PASSPHRASE}}
          ORG_GRADLE_PROJECT_sonatypeUsername: ${{secrets.SONATYPE_USERNAME}}
          ORG_GRADLE_PROJECT_sonatypePassword: ${{secrets.SONATYPE_PASSWORD}}
        run: |
          ./gradlew assemble sign artifactoryPublish -Partifactory_publish_contextUrl=https://repo.spring.io  -Partifactory_publish_repoKey=libs-release-local publishMavenJavaPublicationToSonatypeRepository

  tagMilestone:
    name: Tag milestone
    needs: [ reactor-netty-core, deployMilestone ]
    runs-on: ubuntu-20.04
    permissions:
      contents: write
    steps:
      - uses: actions/checkout@b4ffde65f46336ab88eb53be808477a3936bae11
      - name: tag
        run: |
          git config --local user.name 'reactorbot'
          git config --local user.email '32325210+reactorbot@users.noreply.github.com'
          git tag -m "Release milestone ${{ needs.reactor-netty-core.outputs.fullVersion }}" v${{ needs.reactor-netty-core.outputs.fullVersion }} ${{ github.sha }}
          git push --tags

  tagRelease:
    name: Tag release
    needs: [ reactor-netty-core, deployRelease ]
    runs-on: ubuntu-20.04
    permissions:
      contents: write
    steps:
      - uses: actions/checkout@b4ffde65f46336ab88eb53be808477a3936bae11
      - name: tag
        run: |
          git config --local user.name 'reactorbot'
          git config --local user.email '32325210+reactorbot@users.noreply.github.com'
          git tag -m "Release version ${{ needs.reactor-netty-core.outputs.fullVersion }}" v${{ needs.reactor-netty-core.outputs.fullVersion }} ${{ github.sha }}
          git push --tags

  cleanup:
    needs: [ reactor-netty-core, tagRelease, tagMilestone, deploySnapshot ]
    if: always() # cleanup always run after all needed jobs, regardless of whether they were successful
    runs-on: ubuntu-20.04
    permissions: write-all
    steps:
      - name: delete antora docs-build artifact
        env:
            GITHUB_TOKEN: ${{ secrets.GITHUB_TOKEN }}
        run: |-
          ARTIFACTS_URL="/repos/${GITHUB_REPOSITORY}/actions/runs/${GITHUB_RUN_ID}/artifacts"
          ARTIFACT_ID=$(gh api -H 'Accept: application/vnd.github+json' -H 'X-GitHub-Api-Version: 2022-11-28' $ARTIFACTS_URL | jq -r '.artifacts[] | select(.name == "'$DOCS_BUILD_ARTIFACT'") | .id // ""')
          if [ -n "$ARTIFACT_ID" ]; then
            gh api --method DELETE -H 'Accept: application/vnd.github+json' -H 'X-GitHub-Api-Version: 2022-11-28' /repos/${{github.repository}}/actions/artifacts/$ARTIFACT_ID}
          fi

# For Gradle configuration of signing, see https://docs.gradle.org/current/userguide/signing_plugin.html#sec:in-memory-keys
# publishMavenJavaPublicationToSonatypeRepository only sends to a staging repository<|MERGE_RESOLUTION|>--- conflicted
+++ resolved
@@ -111,16 +111,12 @@
       - uses: actions/setup-java@99b8673ff64fbf99d8d325f52d9a5bdedb8483e9
         with:
           distribution: 'temurin'
-<<<<<<< HEAD
-          java-version: 17
-=======
-          java-version: '8'
+          java-version: 17
       - name: download antora docs/build
         uses: actions/download-artifact@c850b930e6ba138125429b7e5c93fc707a7f8427 # v4
         with:
             name: ${{ env.DOCS_BUILD_ARTIFACT }}
             path: docs/build
->>>>>>> 2d852558
       - name: deploy
         env:
           ORG_GRADLE_PROJECT_artifactory_publish_username: ${{secrets.ARTIFACTORY_SNAPSHOT_USERNAME}}
@@ -141,16 +137,12 @@
       - uses: actions/setup-java@99b8673ff64fbf99d8d325f52d9a5bdedb8483e9
         with:
           distribution: 'temurin'
-<<<<<<< HEAD
-          java-version: 17
-=======
-          java-version: '8'
+          java-version: 17
       - name: download antora docs/build
         uses: actions/download-artifact@c850b930e6ba138125429b7e5c93fc707a7f8427 # v4
         with:
             name: ${{ env.DOCS_BUILD_ARTIFACT }}
             path: docs/build
->>>>>>> 2d852558
       - name: deploy
         env:
           ORG_GRADLE_PROJECT_artifactory_publish_username: ${{secrets.ARTIFACTORY_USERNAME}}
@@ -173,16 +165,12 @@
       - uses: actions/setup-java@99b8673ff64fbf99d8d325f52d9a5bdedb8483e9
         with:
           distribution: 'temurin'
-<<<<<<< HEAD
-          java-version: 17
-=======
-          java-version: '8'
+          java-version: 17
       - name: download antora docs/build
         uses: actions/download-artifact@c850b930e6ba138125429b7e5c93fc707a7f8427 # v4
         with:
             name: ${{ env.DOCS_BUILD_ARTIFACT }}
             path: docs/build
->>>>>>> 2d852558
       - name: deploy
         env:
           ORG_GRADLE_PROJECT_artifactory_publish_username: ${{secrets.ARTIFACTORY_USERNAME}}
