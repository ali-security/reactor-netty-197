name: publish
on:
  push:
    branches: # For branches, better to list them explicitly than regexp include
      - main
      - 1.1.x
      - 1.0.x
#      - netty5
permissions: read-all

env:
  DOCS_BUILD_ARTIFACT: docs-build

jobs:
  # General job notes: we DON'T want to cancel any previous runs, especially in the case of a "back to snapshots" build right after a release push
  # We specify the ubuntu version to minimize the chances we have to deal with a migration during a release
  reactor-netty-core:
    # Notes on reactor-netty-core: this job has no access to secrets, only github token. As a result, all non-core actions are centralized here
    name: reactor-netty-core
    runs-on: ubuntu-20.04
    outputs:
      versionType: ${{ steps.version.outputs.versionType }}
      fullVersion: ${{ steps.version.outputs.fullVersion }}
    steps:
      - uses: actions/checkout@692973e3d937129bcbf40652eb9f2f61becf3332
      - name: setup java
        uses: actions/setup-java@6a0805fcefea3d4657a47ac4c165951e33482018
        with:
          distribution: 'temurin'
          java-version: 17
      - name: interpret version
        id: version
        #we only run the qualifyVersionGha task so that no other console printing can hijack this step's output
        #output: versionType, fullVersion
        #fails if versionType is BAD, which interrupts the workflow
        run: ./gradlew qualifyVersionGha
      - name: run reactor-netty-core checks
        id: reactor-netty-core-checks
        run: ./gradlew reactor-netty-core:check
  reactor-netty-http:
    # Notes on reactor-netty-http: this job has no access to secrets, only github token. As a result, all non-core actions are centralized here
    name: reactor-netty-http
    runs-on: ubuntu-20.04
    steps:
      - uses: actions/checkout@692973e3d937129bcbf40652eb9f2f61becf3332
      - name: setup java
        uses: actions/setup-java@6a0805fcefea3d4657a47ac4c165951e33482018
        with:
          distribution: 'temurin'
          java-version: '8'
      - name: run reactor-netty-http checks
        id: reactor-netty-http-checks
        run: ./gradlew reactor-netty-http:check
<<<<<<< HEAD
# TODO temporary disable
#  reactor-netty-incubator-quic:
    # Notes on reactor-netty-incubator-quic: this job has no access to secrets, only github token. As a result, all non-core actions are centralized here
#    name: reactor-netty-incubator-quic
#    runs-on: ubuntu-20.04
#    steps:
#      - uses: actions/checkout@692973e3d937129bcbf40652eb9f2f61becf3332
#      - name: setup java
#        uses: actions/setup-java@99b8673ff64fbf99d8d325f52d9a5bdedb8483e9
#        with:
#          distribution: 'temurin'
#          java-version: '8'
#      - name: run reactor-netty-incubator-quic checks
#        id: reactor-netty-incubator-quic-checks
#        run: ./gradlew reactor-netty-incubator-quic:check
=======
  reactor-netty-http-brave:
    # Notes on reactor-netty-http-brave: this job has no access to secrets, only github token. As a result, all non-core actions are centralized here
    name: reactor-netty-http-brave
    runs-on: ubuntu-20.04
    steps:
      - uses: actions/checkout@692973e3d937129bcbf40652eb9f2f61becf3332
      - name: setup java
        uses: actions/setup-java@6a0805fcefea3d4657a47ac4c165951e33482018
        with:
          distribution: 'temurin'
          java-version: '8'
      - name: run reactor-netty-http-brave checks
        id: reactor-netty-http-brave-checks
        run: ./gradlew reactor-netty-http-brave:check
  reactor-netty-incubator-quic:
    # Notes on reactor-netty-incubator-quic: this job has no access to secrets, only github token. As a result, all non-core actions are centralized here
    name: reactor-netty-incubator-quic
    runs-on: ubuntu-20.04
    steps:
      - uses: actions/checkout@692973e3d937129bcbf40652eb9f2f61becf3332
      - name: setup java
        uses: actions/setup-java@6a0805fcefea3d4657a47ac4c165951e33482018
        with:
          distribution: 'temurin'
          java-version: '8'
      - name: run reactor-netty-incubator-quic checks
        id: reactor-netty-incubator-quic-checks
        run: ./gradlew reactor-netty-incubator-quic:check
>>>>>>> 47c905a8

  # build antora doc for the current branch, and upload docs/build results to workflow run.
  # Each deploy job can then download it, in order to let the docs-zip be built properly
  # (see reactor-netty/build.gradle which includes docs/build/site and optionally docs/assembly/.../pdf into the target docs.zip)
  build-branch-doc:
    runs-on: ubuntu-20.04
    steps:
      - uses: actions/checkout@692973e3d937129bcbf40652eb9f2f61becf3332
      - name: Set up Ruby for asciidoctor-pdf
        uses: ruby/setup-ruby@a6e6f86333f0a2523ece813039b8b4be04560854 # v1
        with:
          ruby-version: 3.3.0
      - name: Install asciidoctor-pdf / rouge
        run: gem install asciidoctor-pdf rouge
      - name: Setup java 17 for antora
        uses: actions/setup-java@6a0805fcefea3d4657a47ac4c165951e33482018
        with:
          distribution: 'temurin'
          java-version: '17'
      - name: Build antora doc for the current branch
        run: ./gradlew antora
      - name: Copy the cache to be included in the site
        run: |-
          [ -d docs/build/antora/inject-collector-cache-config-extension/.cache ] && cp -rf docs/build/antora/inject-collector-cache-config-extension/.cache docs/build/site/
      - name: Upload docs/build to current workflow run
        uses: actions/upload-artifact@89ef406dd8d7e03cfd12d9e0a4a378f454709029 # v4
        with:
          name: ${{ env.DOCS_BUILD_ARTIFACT }}
          retention-days: 3
          if-no-files-found: error
          path: docs/build

  #deploy the snapshot artifacts to Artifactory
  deploySnapshot:
    name: deploySnapshot
    runs-on: ubuntu-20.04
    # TODO temporary disable [ reactor-netty-core, reactor-netty-http, reactor-netty-incubator-quic ]
    needs: [ reactor-netty-core, reactor-netty-http, build-branch-doc ]
    if: needs.reactor-netty-core.outputs.versionType == 'SNAPSHOT'
    environment: snapshots
    steps:
      - uses: actions/checkout@692973e3d937129bcbf40652eb9f2f61becf3332
      - uses: actions/setup-java@6a0805fcefea3d4657a47ac4c165951e33482018
        with:
          distribution: 'temurin'
          java-version: 17
      - name: download antora docs/build
        uses: actions/download-artifact@fa0a91b85d4f404e444e00e005971372dc801d16 # v4
        with:
            name: ${{ env.DOCS_BUILD_ARTIFACT }}
            path: docs/build
      - name: deploy
        env:
          ORG_GRADLE_PROJECT_artifactory_publish_username: ${{secrets.ARTIFACTORY_SNAPSHOT_USERNAME}}
          ORG_GRADLE_PROJECT_artifactory_publish_password: ${{secrets.ARTIFACTORY_PASSWORD}}
        run: |
          ./gradlew assemble artifactoryPublish -Partifactory_publish_contextUrl=https://repo.spring.io -Partifactory_publish_repoKey=libs-snapshot-local

  #sign the milestone artifacts and deploy them to Artifactory
  deployMilestone:
    name: deployMilestone
    runs-on: ubuntu-20.04
    # TODO temporary disable [ reactor-netty-core, reactor-netty-http, reactor-netty-incubator-quic ]
    needs: [ reactor-netty-core, reactor-netty-http, build-branch-doc ]
    if: needs.reactor-netty-core.outputs.versionType == 'MILESTONE'
    environment: releases
    steps:
      - uses: actions/checkout@692973e3d937129bcbf40652eb9f2f61becf3332
      - uses: actions/setup-java@6a0805fcefea3d4657a47ac4c165951e33482018
        with:
          distribution: 'temurin'
          java-version: 17
      - name: download antora docs/build
        uses: actions/download-artifact@fa0a91b85d4f404e444e00e005971372dc801d16 # v4
        with:
            name: ${{ env.DOCS_BUILD_ARTIFACT }}
            path: docs/build
      - name: deploy
        env:
          ORG_GRADLE_PROJECT_artifactory_publish_username: ${{secrets.ARTIFACTORY_USERNAME}}
          ORG_GRADLE_PROJECT_artifactory_publish_password: ${{secrets.ARTIFACTORY_PASSWORD}}
          ORG_GRADLE_PROJECT_signingKey: ${{secrets.SIGNING_KEY}}
          ORG_GRADLE_PROJECT_signingPassword: ${{secrets.SIGNING_PASSPHRASE}}
        run: |
          ./gradlew assemble sign artifactoryPublish -Partifactory_publish_contextUrl=https://repo.spring.io -Partifactory_publish_repoKey=libs-milestone-local

  #sign the release artifacts and deploy them to Artifactory
  deployRelease:
    name: deployRelease
    runs-on: ubuntu-20.04
    # TODO temporary disable [ reactor-netty-core, reactor-netty-http, reactor-netty-incubator-quic ]
    needs: [ reactor-netty-core, reactor-netty-http, build-branch-doc ]
    if: needs.reactor-netty-core.outputs.versionType == 'RELEASE'
    environment: releases
    steps:
      - uses: actions/checkout@692973e3d937129bcbf40652eb9f2f61becf3332
      - uses: actions/setup-java@6a0805fcefea3d4657a47ac4c165951e33482018
        with:
          distribution: 'temurin'
          java-version: 17
      - name: download antora docs/build
        uses: actions/download-artifact@fa0a91b85d4f404e444e00e005971372dc801d16 # v4
        with:
            name: ${{ env.DOCS_BUILD_ARTIFACT }}
            path: docs/build
      - name: deploy
        env:
          ORG_GRADLE_PROJECT_artifactory_publish_username: ${{secrets.ARTIFACTORY_USERNAME}}
          ORG_GRADLE_PROJECT_artifactory_publish_password: ${{secrets.ARTIFACTORY_PASSWORD}}
          ORG_GRADLE_PROJECT_signingKey: ${{secrets.SIGNING_KEY}}
          ORG_GRADLE_PROJECT_signingPassword: ${{secrets.SIGNING_PASSPHRASE}}
          ORG_GRADLE_PROJECT_sonatypeUsername: ${{secrets.SONATYPE_USERNAME}}
          ORG_GRADLE_PROJECT_sonatypePassword: ${{secrets.SONATYPE_PASSWORD}}
        run: |
          ./gradlew assemble sign artifactoryPublish -Partifactory_publish_contextUrl=https://repo.spring.io  -Partifactory_publish_repoKey=libs-release-local publishMavenJavaPublicationToSonatypeRepository

  tagMilestone:
    name: Tag milestone
    needs: [ reactor-netty-core, deployMilestone ]
    runs-on: ubuntu-20.04
    permissions:
      contents: write
    steps:
      - uses: actions/checkout@692973e3d937129bcbf40652eb9f2f61becf3332
      - name: tag
        run: |
          git config --local user.name 'reactorbot'
          git config --local user.email '32325210+reactorbot@users.noreply.github.com'
          git tag -m "Release milestone ${{ needs.reactor-netty-core.outputs.fullVersion }}" v${{ needs.reactor-netty-core.outputs.fullVersion }} ${{ github.sha }}
          git push --tags

  tagRelease:
    name: Tag release
    needs: [ reactor-netty-core, deployRelease ]
    runs-on: ubuntu-20.04
    permissions:
      contents: write
    steps:
      - uses: actions/checkout@692973e3d937129bcbf40652eb9f2f61becf3332
      - name: tag
        run: |
          git config --local user.name 'reactorbot'
          git config --local user.email '32325210+reactorbot@users.noreply.github.com'
          git tag -m "Release version ${{ needs.reactor-netty-core.outputs.fullVersion }}" v${{ needs.reactor-netty-core.outputs.fullVersion }} ${{ github.sha }}
          git push --tags

  cleanup:
    needs: [ deploySnapshot, tagRelease, tagMilestone ]
    if: always() && (needs.deploySnapshot.result == 'success' || needs.tagRelease.result == 'success' || needs.tagMilestone.result == 'success')
    runs-on: ubuntu-20.04
    permissions:
        actions: write
    steps:
      - name: delete antora docs-build artifact
        env:
            GITHUB_TOKEN: ${{ secrets.GITHUB_TOKEN }}
        run: |-
          ARTIFACTS_URL="/repos/${GITHUB_REPOSITORY}/actions/runs/${GITHUB_RUN_ID}/artifacts"
          ARTIFACT_ID=$(gh api -H 'Accept: application/vnd.github+json' -H 'X-GitHub-Api-Version: 2022-11-28' $ARTIFACTS_URL | jq -r '.artifacts[] | select(.name == "'$DOCS_BUILD_ARTIFACT'") | .id // ""')
          if [ -n "$ARTIFACT_ID" ]; then
            gh api --method DELETE -H 'Accept: application/vnd.github+json' -H 'X-GitHub-Api-Version: 2022-11-28' /repos/${{github.repository}}/actions/artifacts/$ARTIFACT_ID}
          fi

# For Gradle configuration of signing, see https://docs.gradle.org/current/userguide/signing_plugin.html#sec:in-memory-keys
# publishMavenJavaPublicationToSonatypeRepository only sends to a staging repository<|MERGE_RESOLUTION|>--- conflicted
+++ resolved
@@ -51,7 +51,6 @@
       - name: run reactor-netty-http checks
         id: reactor-netty-http-checks
         run: ./gradlew reactor-netty-http:check
-<<<<<<< HEAD
 # TODO temporary disable
 #  reactor-netty-incubator-quic:
     # Notes on reactor-netty-incubator-quic: this job has no access to secrets, only github token. As a result, all non-core actions are centralized here
@@ -60,43 +59,13 @@
 #    steps:
 #      - uses: actions/checkout@692973e3d937129bcbf40652eb9f2f61becf3332
 #      - name: setup java
-#        uses: actions/setup-java@99b8673ff64fbf99d8d325f52d9a5bdedb8483e9
+#        uses: actions/setup-java@6a0805fcefea3d4657a47ac4c165951e33482018
 #        with:
 #          distribution: 'temurin'
 #          java-version: '8'
 #      - name: run reactor-netty-incubator-quic checks
 #        id: reactor-netty-incubator-quic-checks
 #        run: ./gradlew reactor-netty-incubator-quic:check
-=======
-  reactor-netty-http-brave:
-    # Notes on reactor-netty-http-brave: this job has no access to secrets, only github token. As a result, all non-core actions are centralized here
-    name: reactor-netty-http-brave
-    runs-on: ubuntu-20.04
-    steps:
-      - uses: actions/checkout@692973e3d937129bcbf40652eb9f2f61becf3332
-      - name: setup java
-        uses: actions/setup-java@6a0805fcefea3d4657a47ac4c165951e33482018
-        with:
-          distribution: 'temurin'
-          java-version: '8'
-      - name: run reactor-netty-http-brave checks
-        id: reactor-netty-http-brave-checks
-        run: ./gradlew reactor-netty-http-brave:check
-  reactor-netty-incubator-quic:
-    # Notes on reactor-netty-incubator-quic: this job has no access to secrets, only github token. As a result, all non-core actions are centralized here
-    name: reactor-netty-incubator-quic
-    runs-on: ubuntu-20.04
-    steps:
-      - uses: actions/checkout@692973e3d937129bcbf40652eb9f2f61becf3332
-      - name: setup java
-        uses: actions/setup-java@6a0805fcefea3d4657a47ac4c165951e33482018
-        with:
-          distribution: 'temurin'
-          java-version: '8'
-      - name: run reactor-netty-incubator-quic checks
-        id: reactor-netty-incubator-quic-checks
-        run: ./gradlew reactor-netty-incubator-quic:check
->>>>>>> 47c905a8
 
   # build antora doc for the current branch, and upload docs/build results to workflow run.
   # Each deploy job can then download it, in order to let the docs-zip be built properly
