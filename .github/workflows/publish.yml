--- conflicted
+++ resolved
@@ -21,18 +21,13 @@
       fullVersion: ${{ steps.version.outputs.fullVersion }}
     steps:
       - uses: actions/checkout@11bd71901bbe5b1630ceea73d27597364c9af683
-<<<<<<< HEAD
-      - name: Set up JDK 17
-        uses: actions/setup-java@7a6d8a8234af8eb26422e24e3006232cccaa061b
-        with:
-            distribution: 'temurin'
-            java-version: '17'
-      - name: Set up JDK 1.8
-        uses: actions/setup-java@7a6d8a8234af8eb26422e24e3006232cccaa061b
-=======
-      - name: setup java
-        uses: actions/setup-java@3a4f6e1af504cf6a31855fa899c6aa5355ba6c12
->>>>>>> b9143adc
+      - name: Set up JDK 17
+        uses: actions/setup-java@3a4f6e1af504cf6a31855fa899c6aa5355ba6c12
+        with:
+            distribution: 'temurin'
+            java-version: '17'
+      - name: Set up JDK 1.8
+        uses: actions/setup-java@3a4f6e1af504cf6a31855fa899c6aa5355ba6c12
         with:
           distribution: 'temurin'
           java-version: '8'
@@ -102,7 +97,7 @@
       - name: Install asciidoctor-pdf / rouge
         run: gem install asciidoctor-pdf rouge
       - name: Setup java 17 for antora
-        uses: actions/setup-java@7a6d8a8234af8eb26422e24e3006232cccaa061b
+        uses: actions/setup-java@3a4f6e1af504cf6a31855fa899c6aa5355ba6c12
         with:
           distribution: 'temurin'
           java-version: '17'
@@ -128,17 +123,13 @@
     environment: snapshots
     steps:
       - uses: actions/checkout@11bd71901bbe5b1630ceea73d27597364c9af683
-<<<<<<< HEAD
-      - name: Set up JDK 17
-        uses: actions/setup-java@7a6d8a8234af8eb26422e24e3006232cccaa061b
-        with:
-            distribution: 'temurin'
-            java-version: '17'
-      - name: Set up JDK 1.8
-        uses: actions/setup-java@7a6d8a8234af8eb26422e24e3006232cccaa061b
-=======
-      - uses: actions/setup-java@3a4f6e1af504cf6a31855fa899c6aa5355ba6c12
->>>>>>> b9143adc
+      - name: Set up JDK 17
+        uses: actions/setup-java@3a4f6e1af504cf6a31855fa899c6aa5355ba6c12
+        with:
+            distribution: 'temurin'
+            java-version: '17'
+      - name: Set up JDK 1.8
+        uses: actions/setup-java@3a4f6e1af504cf6a31855fa899c6aa5355ba6c12
         with:
           distribution: 'temurin'
           java-version: '8'
@@ -163,17 +154,13 @@
     environment: releases
     steps:
       - uses: actions/checkout@11bd71901bbe5b1630ceea73d27597364c9af683
-<<<<<<< HEAD
-      - name: Set up JDK 17
-        uses: actions/setup-java@7a6d8a8234af8eb26422e24e3006232cccaa061b
-        with:
-            distribution: 'temurin'
-            java-version: '17'
-      - name: Set up JDK 1.8
-        uses: actions/setup-java@7a6d8a8234af8eb26422e24e3006232cccaa061b
-=======
-      - uses: actions/setup-java@3a4f6e1af504cf6a31855fa899c6aa5355ba6c12
->>>>>>> b9143adc
+      - name: Set up JDK 17
+        uses: actions/setup-java@3a4f6e1af504cf6a31855fa899c6aa5355ba6c12
+        with:
+            distribution: 'temurin'
+            java-version: '17'
+      - name: Set up JDK 1.8
+        uses: actions/setup-java@3a4f6e1af504cf6a31855fa899c6aa5355ba6c12
         with:
           distribution: 'temurin'
           java-version: '8'
@@ -200,17 +187,13 @@
     environment: releases
     steps:
       - uses: actions/checkout@11bd71901bbe5b1630ceea73d27597364c9af683
-<<<<<<< HEAD
-      - name: Set up JDK 17
-        uses: actions/setup-java@7a6d8a8234af8eb26422e24e3006232cccaa061b
-        with:
-            distribution: 'temurin'
-            java-version: '17'
-      - name: Set up JDK 1.8
-        uses: actions/setup-java@7a6d8a8234af8eb26422e24e3006232cccaa061b
-=======
-      - uses: actions/setup-java@3a4f6e1af504cf6a31855fa899c6aa5355ba6c12
->>>>>>> b9143adc
+      - name: Set up JDK 17
+        uses: actions/setup-java@3a4f6e1af504cf6a31855fa899c6aa5355ba6c12
+        with:
+            distribution: 'temurin'
+            java-version: '17'
+      - name: Set up JDK 1.8
+        uses: actions/setup-java@3a4f6e1af504cf6a31855fa899c6aa5355ba6c12
         with:
           distribution: 'temurin'
           java-version: '8'
