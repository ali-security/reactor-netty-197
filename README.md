--- conflicted
+++ resolved
@@ -20,13 +20,8 @@
     }
 
     dependencies {
-<<<<<<< HEAD
-      //compile "io.projectreactor.netty:reactor-netty:0.9.1.BUILD-SNAPSHOT"
-      compile "io.projectreactor.netty:reactor-netty:0.9.0.RELEASE"
-=======
-      //compile "io.projectreactor.netty:reactor-netty:0.8.14.BUILD-SNAPSHOT"
-      compile "io.projectreactor.netty:reactor-netty:0.8.13.RELEASE"
->>>>>>> ffcda15e
+      //compile "io.projectreactor.netty:reactor-netty:0.9.2.BUILD-SNAPSHOT"
+      compile "io.projectreactor.netty:reactor-netty:0.9.1.RELEASE"
     }
 ```
 
