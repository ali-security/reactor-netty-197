--- conflicted
+++ resolved
@@ -74,14 +74,9 @@
 		}
 		println "Recognized $version as $versionType"
 
-<<<<<<< HEAD
-		if (project.name != 'reactor-netty5') {
-			return
-=======
 		//only output the versionType and fullVersion for the main artifact
-		if (project.name == 'reactor-netty') {
+		if (project.name == 'reactor-netty5') {
 			outputToGha(versionType, version)
->>>>>>> 866f78f8
 		}
 	}
 }
